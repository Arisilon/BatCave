# flake8: noqa
# pylint: disable-all
# cSpell:ignore unindented todos

# Step1: Add module level docstrings, including attributes.
# Step2: Add module level function docstrings.
# Step3: Add class docstrings.
# Step4: Add Error docstrings.
# Step5: Add class __init__ docstrings. Arguments, Attributes, Raises.
# Step6: Add class property docstrings.
# Step7: Add class method docstrings. Next: qbpy, reporter, servermgr, statemachine, sysutil, tcpy

<<<<<<< HEAD
# Added class method docstrings for the lang, logger, menu, and platarch modules. (GitLab #29)
=======
# Added class method docstrings for the qbpy module. (GitLab #29)
>>>>>>> eae8e1d5

# Step8: Add class private method docstrings.
# Step9: Add PEP484 type hints.
# Step10: Reorder Classes: private, protected, properties, methods.

# -*- coding: utf-8 -*-
"""Example Google style docstrings.

This module demonstrates documentation as specified by the `Google Python
Style Guide`_. Docstrings may extend over multiple lines. Sections are created
with a section header and a colon followed by a block of indented text.

Example:
    Examples can be given using either the ``Example`` or ``Examples``
    sections. Sections support any reStructuredText formatting, including
    literal blocks::

        $ python example_google.py

Section breaks are created by resuming unindented text. Section breaks
are also implicitly created anytime a new section starts.

Attributes:
    module_level_variable1 (int): Module level variables may be documented in
        either the ``Attributes`` section of the module docstring, or in an
        inline docstring immediately following the variable.

        Either form is acceptable, but the two should not be mixed. Choose
        one convention to document module level variables and be consistent
        with it.

Todo:
    * For module TODOs
    * You have to also use ``sphinx.ext.todo`` extension

.. _Google Python Style Guide:
   http://google.github.io/styleguide/pyguide.html

"""

module_level_variable1 = 12345


def function_with_pep484_type_annotations(param1: int, param2: str) -> bool:
    """Example function with PEP 484 type annotations.

    Args:
        param1: The first parameter.
        param2: The second parameter.

    Returns:
        The return value. True for success, False otherwise.

    """


def module_level_function(param1: int, param2:int=None, *args, **kwargs) -> bool:
    """This is an example of a module level function.

    Function parameters should be documented in the ``Args`` section. The name
    of each parameter is required. The type and description of each parameter
    is optional, but should be included if not obvious.

    If \*args or \*\*kwargs are accepted,
    they should be listed as ``*args`` and ``**kwargs``.

    The format for a parameter is::

        name: description
            The description may span multiple lines. Following
            lines should be indented. The "(type)" is optional.

            Multiple paragraphs are supported in parameter
            descriptions.

    Args:
        param1: The first parameter.
        param2: (optional, default=None): The second parameter.
            Second line of description should be indented.
        *args: Variable length argument list.
        **kwargs: Arbitrary keyword arguments.

    Returns:
        Returns True if successful, False otherwise.

        The ``Returns`` section may span multiple lines and paragraphs.
        Following lines should be indented to match the first line.

        The ``Returns`` section supports any reStructuredText formatting,
        including literal blocks::

            {
                'param1': param1,
                'param2': param2
            }

    Raises:
        AttributeError: The ``Raises`` section is a list of all exceptions
            that are relevant to the interface.
        ValueError: If `param2` is equal to `param1`.

    """
    if param1 == param2:
        raise ValueError('param1 may not be equal to param2')
    return True


def example_generator(n):
    """Generators have a ``Yields`` section instead of a ``Returns`` section.

    Args:
        n (int): The upper limit of the range to generate, from 0 to `n` - 1.

    Yields:
        int: The next number in the range of 0 to `n` - 1.

    Examples:
        Examples should be written in doctest format, and should illustrate how
        to use the function.

        >>> print([i for i in example_generator(4)])
        [0, 1, 2, 3]

    """
    for i in range(n):
        yield i


class ExampleError(Exception):
    """Exceptions are documented in the same way as classes.

    The __init__ method may be documented in either the class level
    docstring, or as a docstring on the __init__ method itself.

    Either form is acceptable, but the two should not be mixed. Choose one
    convention to document the __init__ method and be consistent with it.

    Note:
        Do not include the `self` parameter in the ``Args`` section.

    Args:
        msg (str): Human readable string describing the exception.
        code (:obj:`int`, optional): Error code.

    Attributes:
        msg (str): Human readable string describing the exception.
        code (int): Exception error code.

    """

    def __init__(self, msg, code):
        self.msg = msg
        self.code = code


class ExampleClass(object):
    """The summary line for a class docstring should fit on one line.

    If the class has public attributes, they may be documented here
    in an ``Attributes`` section and follow the same formatting as a
    function's ``Args`` section. Alternatively, attributes may be documented
    inline with the attribute's declaration (see __init__ method below).

    Properties created with the ``@property`` decorator should be documented
    in the property's getter method.

    Attributes:
        attr1 (str): Description of `attr1`.
        attr2 (:obj:`int`, optional): Description of `attr2`.

    """

    def __init__(self, param1, param2, param3):
        """Example of docstring on the __init__ method.

        The __init__ method may be documented in either the class level
        docstring, or as a docstring on the __init__ method itself.

        Either form is acceptable, but the two should not be mixed. Choose one
        convention to document the __init__ method and be consistent with it.

        Note:
            Do not include the `self` parameter in the ``Args`` section.

        Args:
            param1 (str): Description of `param1`.
            param2 (:obj:`int`, optional): Description of `param2`. Multiple
                lines are supported.
            param3 (:obj:`list` of :obj:`str`): Description of `param3`.

        """
        self.attr1 = param1
        self.attr2 = param2
        self.attr3 = param3  #: Doc comment *inline* with attribute

        #: list of str: Doc comment *before* attribute, with type specified
        self.attr4 = ['attr4']

        self.attr5 = None
        """str: Docstring *after* attribute, with type specified."""

    @property
    def readonly_property(self):
        """str: Properties should be documented in their getter method."""
        return 'readonly_property'

    @property
    def readwrite_property(self):
        """:obj:`list` of :obj:`str`: Properties with both a getter and setter
        should only be documented in their getter method.

        If the setter method contains notable behavior, it should be
        mentioned here.
        """
        return ['readwrite_property']

    @readwrite_property.setter
    def readwrite_property(self, value):
        value

    def example_method(self, param1, param2):
        """Class methods are similar to regular functions.

        Note:
            Do not include the `self` parameter in the ``Args`` section.

        Args:
            param1: The first parameter.
            param2: The second parameter.

        Returns:
            True if successful, False otherwise.

        """
        return True

    def __special__(self):
        """By default special members with docstrings are not included.

        Special members are any methods or attributes that start with and
        end with a double underscore. Any special member with a docstring
        will be included in the output, if
        ``napoleon_include_special_with_doc`` is set to True.

        This behavior can be enabled by changing the following setting in
        Sphinx's conf.py::

            napoleon_include_special_with_doc = True

        """
        pass

    def __special_without_docstring__(self):
        pass

    def _private(self):
        """By default private members are not included.

        Private members are any methods or attributes that start with an
        underscore and are *not* special. By default they are not included
        in the output.

        This behavior can be changed such that private members *are* included
        by changing the following setting in Sphinx's conf.py::

            napoleon_include_private_with_doc = True

        """
        pass

    def _private_without_docstring(self):
        pass<|MERGE_RESOLUTION|>--- conflicted
+++ resolved
@@ -10,11 +10,7 @@
 # Step6: Add class property docstrings.
 # Step7: Add class method docstrings. Next: qbpy, reporter, servermgr, statemachine, sysutil, tcpy
 
-<<<<<<< HEAD
-# Added class method docstrings for the lang, logger, menu, and platarch modules. (GitLab #29)
-=======
 # Added class method docstrings for the qbpy module. (GitLab #29)
->>>>>>> eae8e1d5
 
 # Step8: Add class private method docstrings.
 # Step9: Add PEP484 type hints.
