<<<<<<< HEAD
# Change Log

All notable changes to this project will be documented in this file.

The format is based on [Keep a Changelog](http://keepachangelog.com/)
and this project adheres to [Semantic Versioning](http://semver.org/).

## Current Release

### [39.0.0] - Unreleased

- Changed
  - Create PyPi facing DOCUMENTATION.md. (GitLab #26)
  - More variable renames due to rename to BatCave. (GitLab #27)
  - Improved docstrings. (GitLab #29)
  - Removed pylint unused argument warnings by prefixing _unused. (GitLab #33)

## Release History

### [38.0.0] - 2019-10-30

- Added
  - Added auto-increment of the release during production publish. (GitLab #15)
  - Added release instructions to README.rst. (GitLab #20)
  - Added better control on k8s.Cluster.create_job with wait_for and timeout options. (GitLab #24)

- Changed
  - Renamed logger module. (GitLab #25)
  - Converted README and CHANGELOG from restructuredText to Markdown.

### [37.1.2] - 2019-10-29

- Changed
  - Fixed kubectl issue. (GitLab #22)

### [37.1.1] - 2019-10-28

- Added
  - Added missing Kubernetes module requirement. (GitLab #21)

### [37.1.0] - 2019-10-28

- Added
  - Added initial Kubernetes support module. (GitLab #17)

- Changed
  - Fix installation on Android. (GitLab #10)
  - Use cmd.Client for git interactions in build.py. (GitLab #16)
  - Need to pass the release number in when publishing. (GitLab #18)
  - Converted from pipenv to standard pip requirements file. (GitLab #19)
  - Improved logging in build.py.

### [37.0.1] - 2019-10-24

- Added
  - Added project links to setup.py. (GitLab #3)
  - Added GitLab CI/CD file. (GitLab #7, #14)
  - Create GitLab release at release time in build.py. (GitLab #9)

- Changed
  - Made dependencies less restrictive. (GitLab #2)
  - Cleaned up setup.py. (GitLab #3)
  - Downgraded build environment to Python 3.7 since psutil not built for 3.8 yet. (GitLab #4)
  - Added GitLab CI/CD support to build.py. (GitLab #7)
  - Fixed switch for Python 3.7 StopIteration behavior.

- Removed
  - Removed build related dependencies. (GitLab #3)
  - Removed old dependencies. (GitLab #3, #11)

### [37.0.0] - 2019-10-15

- Added
  - Added support for publishing to PyPi.

- Changed
  - Updated build.py to not rely on build and prdb modules.

- Removed
  - Moved build and prdb modules to a separate project.

### [36.3.2] - 2019-09-26

- Changed
  - Fix update_cfg_list rename to updater.

### [36.3.1] - 2019-09-26

- Changed
  - Convert Path to str before passing to COM handler.

### [36.3.0] - 2019-09-19

- Changed
  - Allow multiple property holders in Expander.
  - Fix lang.flatten() and add lang.flatten_string_list().
  - Allow bypass of nuget restore in MSBuildBuilder.
  - Make sure the results is a Path() in MSTestUnitTester.
  - Add support for dashboards to the qbpy module.
  - Fix build when docker authentication fails.
  - Upgrade cx_Freeze to 5.1.1.
  - Upgrade GitPython to 3.0.2.
  - Upgrade pyodbc to 4.0.27.
  - Upgrade PyQt5 to 5.13.1.
  - Upgrade setuptools to 41.2.0.

### [36.2.0] - 2019-07-25

- Added
  - Added build.DotCoverTester().
  - Added build.NUnitTester().
  - Added support for command arguments on servermgr.Server().create_scheduled_task().

### [36.1.1] - 2019-07-15

- Changed
  - Fix servermgr.ScheduledTask().TASK_PATH definition on Linux.

### [36.1.0] - 2019-07-12

- Added
  - Added start_in and disable arguments to servermgr.Server().create_scheduled_task().

- Changed
  - Fix servermgr.Server().create_scheduled_task() issue when spaces in task executable path.

### [36.0.0] - 2019-07-05

- Changed
  - Improved options for servermgr.Server().create_scheduled_task().
  - Upgraded docker to 4.0.2.
  - Upgraded PyQt to 5.13.0.

### [35.1.0] - 2019-06-17

- Added
  - Add servermgr.Server create_service() and remove_service() methods.

- Changed
  - Don't perform a remote appcmd call on the local host in iispy.
  - Upgraded docker to 4.0.1.
  - Upgraded psutil to 5.6.3.
  - Upgraded PyQt to 5.12.2.
  - Upgraded requests to 2.22.0.

### [35.0.0] - 2019-05-08

- Changed
  - Allow ConfigCollection to take a pathlib.Path object.
  - Fix error in qbpy.QuickBuildCfg._get_id().
  - Fix configmgr parent/include processing.
  - Upgraded psutil to 5.6.2.
  - Upgraded setuptools to 41.0.1.

### [34.0.0] - 2019-04-25

- Added
  - Added CopyBuilder and CopyProduct to build module.
  - Added option to both publish and extract files from docker container.
  - Added __setattr__(), enable(), and disable() to qbpy.QuickBuildCfg.
  - Added qbpy.QuickBuildBuild class to support wait flag in QuickBuildCfg.disable().

### [33.1.0] - 2019-04-17

- Added
  - Added redirect_output argument to build.MSBuildBuilder.
  - Added Server.get_scheduled_task_list() method.
  - Added Server.get_service_list() method.

- Changed
  - Fixed issues with C-Sharp version files and created Builder.update_cs_assemblyinfo().
  - Upgraded docker to 3.7.2.
  - Upgraded setuptools to 41.0.0.
  - Upgraded unittest-xml-reporting to 2.5.1.
  - Fixed lang.str_to_pythonval() to convert None.

### [33.0.2] - 2019-03-26

- Changed
  - Upgraded docker to 3.7.1.
  - Upgraded psutil to 5.6.1.
  - Upgraded PyQt5 to 5.12.1.

### [33.0.1] - 2019-03-22

- Changed
  - Replace use of property decorator when getter has optional arguments.

### [33.0.0] - 2019-03-05

- Added
  - Added support for extracting build artifacts from container builds.

- Changed
  - Use property decorator.
  - Fix bad use of self.
  - Don't install cx_Freeze if Python > 3.6.
  - Upgraded psutil to 5.5.1.
  - Upgraded pyodbc to 4.0.26.

- Removed
  - Removed virtualenv.

### [32.0.0] - 2019-02-14

- Added
  - Added support for nested configurations.
  - Added build.ConfigurationBuilder() argument ignore_configs.
  - Added start and stop methods to iispy.IISInstance.
  - Added ignore_files and no_expand_files to build.ConfigurationBuilder and expander.Expander.expand_directory().
  - Added prdb.Product.children property.

- Changed
  - Server().get_iis_instance() should return local reference.
  - Made all names more Pythonic.
  - Made module constants into class member variables where possible.
  - Fixed usage of configure and make in GNUBuilder.
  - Upgraded psutil to 5.5.0.
  - Upgraded pyQt to 5.12.
  - Upgraded setuptools to 40.8.0.

### [31.0.0] - 2019-01-11

- Added
  - Added qbpy.QuickBuildCfg.remove() method.

- Changed
  - Fix git errors on push not throwing catch-able exceptions.
  - Updated PRDB schema to use good python naming convention.
  - Make sure iispy module does not cause an import failure on Linux.
  - Provide proper iteration on groups, classes, and properties in prdb module.
  - Provide interface for adding a property class.
  - Upgraded docker to 3.7.0.
  - Upgraded p4python to 2018.2.1743033.
  - Upgraded pyodbc to 4.0.25.
  - Upgraded unittest-xml-reporting to 2.2.1.

### [30.0.3] - 2019-01-09

- Changed
  - Fix expander.Expander.evaluate_expression().

### [30.0.2] - 2018-12-18

- Changed
  - Fix build.EUPBuilder commander.Commander variable handling.

### [30.0.1] - 2018-12-17

- Changed
  - Revert inadvertent PRDB schema change.

### [30.0.0] - 2018-12-13

- Changed
  - Improved platarch.Platform().
  - Use commander.Commander() to parse build arguments.
  - Improved cx_Freeze package creation logic.
  - Moved cmds functions to sysutil.
  - Renamed cmds module to commander.
  - Upgraded docker to to 3.6.0.
  - Upgraded psutil to to 5.4.8.
  - Upgraded requests to 2.21.0.
  - Upgraded setuptools to 40.6.3.
  - Final Pylint cleanup.

- Removed
  - Moved BaRT specific support module to BaRT.

### [29.1.1] - 2018-11-29

- Changed
  - Fixed remote_powershell member of iispy.IISInstance.

### [29.1.0] - 2018-11-27

- Added
  - Added no_powershell option to iispy.IISInstance.

### [29.0.2] - 2018-11-20

- Changed
  - Fix double remote option sent to syscmd by iispy.appcmd().

### [29.1.0] - 2018-11-02

- Changed
  - User the docker client to manage Google registry images.
  - Upgraded setuptools to 40.5.0.

### [29.0.1] - 2018-10-24

- Changed
  - Fixed servermgr.Service.get_service() on Windows.

### [29.0.0] - 2018-10-22

- Added
  - Added servermgr.LoadBalancer support for adding a VIP.
  - Added upstart support to servermgr.Service().

- Changed
  - Fixed SysV service management in servermgr.LinuxService.
  - Upgraded docker to to 3.5.1.
  - Upgraded requests to 2.20.0.

### [28.0.3] - 2018-10-10

- Changed
  - Fixed service servermgr service detection on non-systemctl Linux systems.

### [28.0.3] - 2018-10-08

- Changed
  - Pass credentials on remote command in servermgr.Server.run_command().

### [28.0.2] - 2018-10-04

- Changed
  - Upgraded PyQt to to 5.11.3.
  - Upgraded pywin32 to 224.

### [28.0.1] - 2018-10-02

- Changed
  - Fixed issue with servermgr.LinuxService.status failing on Linux2.

### [28.0.0] - 2018-09-26

- Added
  - Added support for running remote commands using PowerShell from Windows to Windows.

- Changed
  - Pylint cleanup of servermgr module.

- Removed
  - Removed sqlscript module.

### [27.3.0] - 2018-09-24

- Added
  - Added virtual directory support to iispy.IISObject management.

- Changed
  - Improved appcmd handling in iispy module.
  - Upgraded setuptools to 40.4.3.
  - Pylint cleanup of setup.py.

### [27.2.0] - 2018-09-19

- Added
  - Added start/stop support to iispy.IISObject management.

- Changed
  - Upgraded setuptools to 40.4.1.
  - Pylint cleanup in iispy module.

### [27.1.0] - 2018-09-07

- Changed
  - Improved cms.Client.merge().

### [27.0.0] - 2018-08-24

- Added
  - Added cms.Client.chmod_files().

- Changed
  - Fix build.DockerDotNetCoreProduct() default for verfiles.
  - Return AttributeError to fix hasattr() usage.
  - Fixed issue with cms.Client.switch() creating existing branch.
  - Convert cms to use arg list rather than requiring lists.
  - Upgraded docker to 3.5.0.
  - Upgraded google-cloud to 0.34.0.
  - Upgraded psutil to 5.4.7.
  - Upgraded pyodbc to 4.0.24.
  - Upgraded setuptools to 40.2.0.
  - Pylint cleanup on cms module.

### [26.4.3] - 2018-08-08

- Changed
  - Ignoring stderr in cloudmgr.Image.manage().

### [26.4.2] - 2018-08-08

- Changed
  - Ignoring stderr in cloudmgr.Image.tag().
  - Pylint cleanup on cloudmgr module.

### [26.4.1] - 2018-08-08

- Changed
  - Fixed issue with cmds.SysCmdRunner keeping keys from last run.
  - Fix expander.Expander.expand_file() failure when intermediate empty directories don't exist.
  - expander.Expander.expand_directory() double recurses into directories.
  - Pylint cleanup on expander module.

### [26.4.0] - 2018-08-01

- Added
  - Added build.DockerNodeProduct() and build.DockerDotNetCoreProduct().

- Changed
  - Fix qbpy issues.
  - Upgraded GitPython to 2.1.11.
  - Upgraded setuptools to 40.0.0.

### [26.3.0] - 2018-07-13

- Added
  - Added timeout parameter to servermgr.Process.manage().

- Changed
  - Fixed timeout checks in servermgr.

### [26.2.0] - 2018-07-12

- Added
  - Added timeout parameter to servermgr.Service.manage().

- Changed
  - sysutil.syscmd(): Add an extra -t to ssh on remote calls to prevent blocking in some situations.

### [26.1.3] - 2018-07-11

- Changed
  - Re-enable remove service management for Linux.

### [26.1.2] - 2018-07-09

- Changed
  - Missed case compare change when running on Windows.

### [26.1.1] - 2018-07-09

- Changed
  - Ignore case on Windows when running command drivers.

### [26.1.0] - 2018-07-05

- Added
  - Added pyodbc module at version 4.0.23.

- Changed
  - Upgraded docker to 3.4.1.
  - Upgraded PyQt5 to 5.11.2.

### [26.0.1] - 2018-06-29

- Changed
  - Fixed issues where servermgr.Server().get_service() thrown an error rather than None if the service is not found on CentOS 6.9.

### [26.0.0] - 2018-06-29

- Added
  - Added support for Linux processes in servermgr.
  - Added EUPBuilder and EUPProduct.

- Changed
  - Fixed issues with servermgr.ServerPath when Server is local.
  - Improved servermgr.ServerPath.copy() logic when remote is local.
  - Upgraded requests to 2.19.1.
  - Upgraded docker to 3.4.0.

### [25.0.1] - 2018-06-06

- Changed
  - Fix issue setting default verfiles for MSBuild DB projects.

### [25.0.0] - 2018-06-06

- Changed
  - Remove product definition defaults except for name from prdb.ProductDB.add_product().

### [24.1.0] - 2018-06-05

- Added
  - Added support for new code roll parameters to prdb.ProductDB.add_product().

### [24.0.1] - 2018-06-05

- Changed
  - Fix version calculations in build module.

### [24.0.0] - 2018-06-05

- Added
  - Added pkgtype arg to build.MavenBuilder class.
  - Added ant support.
  - Added support for creating, switching and merging git branches.

- Changed
  - Pass release argument to maven in build.MavenBuilder.
  - Moved argument processing from build execution to Product instantiation.
  - Converted initializers to use tuple() instead of None guard.
  - Accept default args in ActionCommandRunner.
  - Improved git branch management.
  - Upgraded google-cloud to 0.33.1.
  - Upgraded GitPython to 2.1.10.
  - Upgraded setuptools to 39.2.0.
  - Upgraded unittest-xml-reporting to 2.2.0.

### [23.0.0] - 2018-05-01

- Changed
  - Upgraded docker to 3.3.0.
  - Upgraded setuptools to 39.1.0.

- Removed
  - Removed sysutil.recopytree().

### [22.2.2] - 2018-04-25

- Changed
  - Remove Google Cloud login on every command.

### [22.2.1] - 2018-04-25

- Changed
  - Need to login to Google Cloud instance before every command.

### [22.2.0] - 2018-04-24

- Added
  - Added lang.flatten() and flatten_output argument to sysutil.syscmd().

- Changed
  - GitPython doesn't handle pathlib.Path objects.

### [22.1.5] - 2018-04-18

- Changed
  - Fixed issue where fileutil.unpack does not work if dest argument is used.

### [22.1.4] - 2018-04-17

- Changed
  - Fixed minor_version calculation for single word versions.

### [22.1.3] - 2018-04-17

- Changed
  - Fixed minor_version calculation for single word versions.

### [22.1.2] - 2018-04-16

- Removed
  - Removed pypiwin32 since docker specifies a fixed version.

### [22.1.1] - 2018-04-16

- Added
  - Added pypiwin32 back as it is used by some other package.

- Changed
  - Fix minor issues with maven builds.

### [22.1.0] - 2018-04-13

- Added
  - Added build.VisualStudioDatabase product type.
  - Added build.MavenBuilder and MavenProduct.
  - Added ability to parse python data types in lang.str_to_pythonval().
  - Added append_stderr option to sysutil.syscmd().

- Changed
  - Fix fileutil.unpack to work with pathlib.Path objects.
  - Upgrade docker to 3.2.1.
  - Improved SQLScript.execute().

### [22.0.0] - 2018-03-30

- Added
  - Added cmds.SysCmdRunner as a generalized replacement of build.run_build_command.
  - Added cloudmgr module.
  - Added support for adding and removing IIS sites, apps, and pools.
  - Added support for adding and removing servermgr.ScheduledTask.

- Changed
  - Added ability to use Logger without writing to a file.
  - Make sure npm calls fail when returning a non-zero error code.
  - Fixed issue with setting a null list of version files on MSBuildBuilder.
  - Update docker to 3.1.4.
  - Update GitPython to 2.1.9.

### [21.0.0] - 2018-03-19

- Added
  - Added artifact archive support to base Builder class.

- Changed
  - Fix Windows to Windows remote file copy in servermgr.ServerPath().copy().
  - Fix build.ConfigurationBuilder use of verfiles.
  - Update docker to 3.1.3.

- Removed
  - Removed automated post-build expansion of config files in build.Builder.execute().
  - Removed arch argument to build.Builder.

### [20.0.0] - 2018-03-19

- Changed
  - Overhaul servermgr.ServerPath() to subclass pathlib.PurePath().
  - Update setuptools to 39.0.1.

### [19.0.2] - 2018-03-16

- Changed
  - Fixed use of walk with Path().

### [19.0.1] - 2018-03-14

- Changed
  - Use the --pull option on docker builds.

### [19.0.0] - 2018-03-13

- Added
  - Added branch and environment information to PRDB.
  - Added support for .Net Core versioning in .csproj files.

- Changed
  - Changed from os.path usage to pathlib.Path.
  - Update docker to 3.1.1
  - Update PyQt5 to 5.10.1
  - Update pywin32 to 223
  - Update setuptools to 38.5.2

- Removed
  - Removed the PRDB build, release, and revision information.
  - Removed workspace and cmsclient support.

### [18.0.0] - 2018-02-21

- Added
  - Added build.DockerUnitTester for extracting test results run during Docker image build.

- Changed
  - Use Docker Python API instead of Docker CLI.

- Removed
  - Removed the civars.txt file.

### [17.1.3] - 2018-02-19

- Added
  - Added Docker Python API.

- Changed
  - Fixed servermgr module use of sysutil.syscmd.

### [17.1.2] - 2018-02-13

- Changed
  - Improved menu.SimpleMenu implementation.
  - Update setuptools to 38.5.1
  - Update unittest-xml-reporting to 2.1.1
  - Update p4python to 2017.2.1615960

### [17.1.1] - 2018-02-01

- Changed
  - Fixed issue using both lists and tuples.

### [17.1.0] - 2018-01-30

- Added
  - Added extra_vars argument to build.ConfigurationBuilder.

### [17.0.0] - 2018-01-29

- Changed
  - Update pypiwin32 to 222.
  - Update PyQt5 to 5.10.
  - Changed the repo reference file name.
  - Always publish repo references in artifacts directory for Docker builds.

- Removed
  - Removed slacker dependency.
  - Removed obsolete static variable.

### [16.1.0] - 2018-01-18

- Added
  - Added support for Docker images push to Google Cloud registry.

### [16.0.1] - 2018-01-11

- Changed
  - Fixed build.VisualStudioApplication to work with MSBuildBuilder changes.

### [16.0.0] - 2018-01-10

- Added
  - Added netutil.download.
  - Added support for enabling/disabling system services.
  - Added to sysutil: create_user, create_groups.

- Changed
  - Replace sysutil.chmodtree with chmod/chown with recursive parameter.
  - Make Cmd driver processing case-sensitive.
  - Update sysutl.syscmd to take command, arg1, arg2 rather than cmdspec.
  - Updated internal version number to three digits.
  - Fixed error with unpacking compressed tar files.
  - Update setuptools to 38.4.0.

### [15.4.0] - 2017-12-19

- Added
  - Improved MSTest support.
  - Build completed successfully message.

- Changed
  - Update default version file for webapp project type.
  - Update setuptools to 38.2.4.
  - Update virtualwrapper-win to 1.2.5.
  - Update GitPython to 2.1.8.
  - Update cx_Freeze to 5.1.1.

### [15.3.0] - 2017-12-07

- Added
  - Added VisualStudioWebsite and VisualStudioWebapp.

- Changed
  - Improve product and builder argument handling.
  - Added leader to build messages.
  - Change Docker tag to be just the buildname.

- Removed
    -Removed vsver argument to Visual Studio products and builders.

### [15.2.0] - 2017-11-30

- Added
  - Added create_package argument to CxFreezeBuilder.

- Changed
  - Don't require packages which aren't available in Docker Alpine containers.
  - Don't install PyQt5 on unsupported Linux distributions.
  - Improve Linux build OS determination in platarch.get_type.

### [15.1.1] - 2017-11-29

- Changed
  - Make sure all __getattr__ calls raise AttributeError on failure.

### [15.1.0] - 2017-11-28

- Added
  - Added VisualStudioWebapp product type.
  - Added hasapp option to VisualStudioWebsite product type.

- Changed
  - Update setuptools to 38.2.3.

### [15.0.5] - 2017-11-27

- Changed
  - Update setuptools to 38.2.1.
  - Update PyQt5 to 5.9.2.

### [15.0.4] - 2017-11-22

- Changed
  - Updated multi-server build config file handling.
  - Update setuptools to 37.0.0.
  - Update virtualwrapper-win to 1.2.4.
  - Update PyQt5 to 5.9.1 on Linux.

### [15.0.3] - 2017-11-16

- Changed
  - Fix multi-server build config file handling.

### [15.0.2] - 2017-11-15

- Changed
  - Fix build config file handling.

### [15.0.1] - 2017-11-13

- Changed
  - PyQt5 downgraded to 5.9 on Linux since 5.9.1 is not available.

### [15.0.0] - 2017-11-13

- Changed
  - Improve the way build arguments are passed to the build through the command line.
  - Allow more control of docker registry push.
  - Don't print debugging output unless environment variable set.
  - Updated dependencies: setuptools to 36.7.1, PyQt5 to 5.9.1.

### [14.0.4] - 2017-11-08

- Changed
  - Add more ignore strings to npm build.

### [14.0.3] - 2017-11-06

- Changed
  - PROG_FILES should have the same data type on Linux as Windows.

### [14.0.2] - 2017-11-06

- Changed
  - Fixed issue with PROG_FILES import on Linux.

### [14.0.1] - 2017-11-06

- Changed
  - Fixed issue with PROG_FILES import on Linux.

### [14.0.0] - 2017-11-06

- Added
  - Added VisualStudioBuilder and VisualStudioWebsite.
  - Added MSTestUnitTester.
  - Added support for running remote commands on a different OS.
  - Add cross-platform support to servermgr module.
  - Moved Procedure classes to new expander module.

- Changed
  - Moved Expander from fileutil to new expander module.
  - Fix Node build on Windows.
  - Allow servermgr.Server() usage to default to localhost.
  - Renamed all Exceptions to Errors.
  - Update setuptools to 36.6.0.
  - Update virtualwrapper-win to 1.2.3.

- Remove
  - netutil.remote_copy replaced by servermgr.ServerPath.copy.

### [13.2.3] - 2017-10-09

- Changed
  - Fix Node build on Windows.

### [13.2.2] - 2017-10-03

- Changed
  - Update GitPython to 2.1.7.

### [13.2.1] - 2017-09-28

- Changed
  - Add more strings to ignore during npm commands.

### [13.2.0] - 2017-09-26

- Changed
  - Improve Node.js builds.
  - Update GitPython to 2.1.6.

### [13.1.4] - 2017-09-25

- Changed
  - Inhibit un-checkout on PRDB close for Git.

### [13.1.3] - 2017-09-21

- Changed
  - Speed up Git info clients by cloning to depth 1.

### [13.1.2] - 2017-09-21

- Removed
  - IMPORT_GIT and IMPORT_PERFORCE don't work as expected.

### [13.1.1] - 2017-09-21

- Added
  - IMPORT_GIT control flag.

### [13.1.0] - 2017-09-21

- Added
  - Added support for Docker builds.
  - Added Git support.

- Changed
  - Update setuptools to 36.5.0.
  - Update virtualwrapper-win to 1.2.2.

### [13.0.2] - 2017-08-28

- Changed
  - Update requests to 2.18.4.
  - Update setuptools to 36.3.0.
  - Update slacker to 0.9.60.

### [13.0.1] - 2017-08-24

- Changed
  - Removed extraneous period in package creation.
  - Create the package using LZMA compression.
  - Update chmod usage for better UNIX support.

### [13.0.0] - 2017-08-22

- Added
  - Added build.GNUProduct class.

- Changed
  - Improved build.GNUBuilder.

### [12.2.0] - 2017-08-18

- Added
  - SERVICE_SIGNALS.restart for use with servermgr.Service on Linux.
  - More debugging output from sysutil.syscmd.

- Changed
  - Throw away output on Linux when remotely managing a service to avoid intermittent hang.

### [12.1.2] - 2017-08-17

- Changed
  - Protect cms against fake git import.

### [12.1.1] - 2017-08-14

- Changed
  - Add -t argument to ssh on remote Linux commands to prevent hangs.

### [12.1.0] - 2017-08-11

- Added
  - Add Linux support to build.CxFreezeBuilder.
  - Added LZMA (xz) creation support to fileutil.pack.

- Removed
  - Remove workaround for Python 3.6.0 bug from build.CxFreezeBuilder.

### [12.0.0] - 2017-08-08

- Added
  - Linux support for servermgr.Service and sysutil.syscmd with remote=True.

### [11.1.0] - 2017-08-07

- Added
  - Added config property to configmgr.ConfigCollection.
  - Added build.ConfigurationBuilder and build.ConfigurationProduct classes.

- Changed
  - Update requests to 2.18.3.
  - Update setuptools to 36.2.7.

### [11.0.3] - 2017-07-12

- Changed
  - Improve symlink handing in build.NodeJSBuilder.
  - Update p4python to 2017.1.1526044.
  - Update PyQt5 to 5.9.

### [11.0.2] - 2017-07-05

- Changed
  - Protect sysutil.syscmd against spaces in commands and argument names when using the shell.
  - Minor NodeJSBuilder improvements.
  - Improve lang.str_to_pythonval algorithm.
  - Fix missing import.

### [11.0.1] - 2017-06-20

- Changed
  - Add is_local property to servermgr.Server.
  - Improve error checking on robocopy in servermgr.ServerPath.copy method.

### [11.0.0] - 2017-06-19

- Changed
  - The handling of build information the build module has been overhauled to remove reliance on the command line and PRDB.
  - Update requests to 2.18.1 and setuptools to 36.0.1.

### [10.0.3] - 2017-06-15

- Changed
  - When sysutil.syscmd is run with useshell, pass the command and args as a string to Popen as suggested by the documentation.

### [10.0.2] - 2017-06-14

- Changed
  - Catch any PyQt load failure in version module to protect against missing GNUC libs.
  - Determine users home directory in a cross-platform way.
  - Rename some variables.

### [10.0.1] - 2017-06-09

- Changed
  - The node npm command needs to be run by the shell.

### [10.0.0] - 2017-06-01

- Added
  - Converted the envcfg module to configmgr.
  - Added Linux support.
  - Added GNUBuilder.
  - Added statemachine.StateMachine.reset method.
  - Added statemachine.StateMachine.start method to facilitate crash recovery.

- Changed
  - Update error related to Linux support.
  - The servermgr.Server.run_command method should not run the command remotely if the server is local.
  - Add more files ignored when build.NodeBuilder publishes.
  - Updated dependencies: cx-Freeze to 5.0.2, requests to 2.17.3, slacker to 0.9.50.

### [9.0.0] - 2017-05-16

- Added
  - Added support for using the node package.json file as a version file.

- Changed
  - Change WMIObject type to a string to allow grabbing any available.

### [8.0.1] - 2017-05-08

- Added
  - Added dependency on P4Python.
  - Add privileged run option to psexec in sysutil.syscmd.

- Changed
  - Upgrade setuptools to 35.0.2.
  - Ignore more robocopy codes that indicate success in servermgr.ServerPath.copy.
  - Fix issue with LoadBalancer management of a Server without DNS name resolution available.

### [8.0.0] - 2017-04-26

- Changed
  - Raise ServerObjectManagementException on all COM and WMI connection errors.

### [7.1.0] - 2017-04-24

- Changed
  - Improved build.MochaTest.

### [7.0.0] - 2017-04-24

- Added
  - Require the unittest-xml-reporting package.
  - build.PythonUnitTester.
  - build.MochaTester.

- Changed
  - Updated build for new build.Product definition.

### [6.0.1] - 2017-04-21

- Changed
  - Update build.run_system_command for new syscmd usage.

### [6.0.0] - 2017-04-20

- Added
  - servermgr.LoadBalancer.get_cache_content_group and flush_cache_content.

- Changed
  - Changed servermgr.Server wmi_connect arg to defer_wmi.
  - Let servermgr.Server make WMI connection when needed.
  - Fixed statemachine unit tests.
  - Update iispy.IISConfigurationSection to be more section generic.
  - Upgrade setuptools to 35.0.1.

### [5.0.0] - 2017-04-17

- Added
  - servermgr.Server.remove_directory method.
  - ServerPath object for better remote file management.

- Changed
  - servermgr.Server.run_remote_command method change to run_command.
  - Allow servermgr.Server.run_command to take a string or list argument.
  - Fixed issue with statemachine rollback.
  - Allow the IP Address to be passed in to Server to get around lack of name resolution.
  - Fix problems with LoadBalancer usage of Server objects.
  - Provide enum for Service states.
  - Delete WMI object reference before refreshing to prevent locking the WMI interface.
  - Increase the wait time for service state checks.
  - Return result from send in netutil.send_email.

### [4.4.0] - 2017-04-05

- Added
  - Ability to pass credentials to sysutil.syscmd when running remotely.
  - Ability to inhibit WMI connection on servermgr.Server instantiation.
  - servermgr.Server.run_remote_command method.
  - Provide servermgr.COMObject.disconnect() method.

- Changed
  - Improve servermgr.ServerObjectManagementException.REMOTE_PERMISSION_ERROR wording.
  - Allow servermgr.COMObject to be initialized with a win32com client object.

### [4.3.1] - 2017-04-03

- Added
  - Provide log_filename property for Logger.
  - Fix system command call in sqlscript.

- Changed
  - Pin requirements to specific versions.

### [4.3.0] - 2017-03-31

- Added
  - New envcfg module.

- Changed
  - Fixed sqlscript usage of syscmd.

### [4.2.0] - 2017-03-29

- Added
  - Authorization parameter to SQLScript.
  - Authorization parameter to servermgr objects.
  - Process management to servermgr.
  - Ability to redirect output to a Qt widget.
  - Added COM support to server mgr.
  - Added IIS support to servermgr.Server.
  - Check for server existence in servermgr.Server.
  - Provide iispy.IISInstance.exists property.
  - Default cmds.Commander option of --quiet.
  - cmds.Commander --raise-on-error parameter to throw errors when parser problem.
  - Ability to get current Logger.level.

- Changed
  - Use closing and suppress from contextlib.
  - Fix sys module usage.
  - Allow SQLScript to be used in a with statement.
  - Return output from iispy.IISInstance.reset.

### [4.1.1] - 2017-03-21

- Changed
  - Updated DEFAULT_PRODUCT_DB.
  - Make Logger logname argument required.

### [4.1.0] - 2017-03-20

- Added
  - Added rollback method to StateMachine.
  - Added exist property to Service.

- Changed
  - Convert possible string to server object in LoadBalancer method.

### [4.0.0] - 2017-03-17

- Added
  - Added the statemachine module.
  - Added the servermgr module.
  - Added requirement for slacker module.
  - Added requirement for WMI module.

- Changed
  - Update setuptools to 34.3.2.
  - Throw RaiseAttribute when appropriate.

- Removed
  - Removed the singleton implementations since those can be handled with global instances in Python.

### [3.0.0] - 2017-03-09

- Changed
  - Allow fileutil.Expander use non-strings for replacement.
  - Fix issue with use of variable named 'path' in sysutil module.
  - Rename home directory variable.
  - Update PyQt to 5.8.1.1.
  - Update setuptools to 34.3.1.

### [2.0.1] - 2017-03-07

- Changed
  - Fixed crash when the command is not in the driver.
  - Fixed problem in fileutil.Expander.expand_directory() where it did not popd().

### [2.0.0] - 2017-03-03

- Changed
  - Improve expansion condition evaluation when the condition contains a variable.
  - Cleanup expression condition exception handling.
  - Fix issue with Perforce integration.
  - Rename iispy member function to be consistent.

### [1.0.1] - 2017-02-27

- Changed
  - Fixed issues with XML parsing.
  - Upgrade setuptools to 34.3.0.

### [1.0.0] - 2017-02-21

- Changed
  - Fixed bad imports.
  - Fixed bad return in str_to_pythonval.
  - Change xml parser to standard in xml module.
  - Rename constant in data module to uppercase.
  - Fix issue in data module when returning columns in XML table.
  - Upgrade PyQt5 to 5.8.
  - Upgrade setuptools to 34.2.0.

### [0.12] - 2017-02-09

- Changed
  - Improved Cmd error handling.
  - Fixed import issue.

### [0.11] - 2017-02-09

- Added
  - Created fileutil module from file-related init functions.

- Changed
  - Moved system-related init functions to sysutil.
  - Convert expander to a class.
  - Don't raise custom exceptions inside standard ones.
  - Fix typo in str_to_pythonval().
  - Cleanup fileutil.spew().

- Removed
  - Move procedure module to BatCave.

### [0.10] - 2017-02-07

- Changed
  - Update setup.py to include all required modules.

### [0.9] - 2017-02-06

- Changed
  - Update CxFreezeBuilder to handle Python 3.6.0 issue with process module.

### [0.8] - 2017-02-06

- Added
  - sysutil.is_user_administrator()

### [0.7] - 2017-02-03

- Added
  - Support for building Python applications using cx_Freeze.
  - Support for debugging output during syscmd execution.
  - Module for remote IIS administration.
  - bool_to_str().
  - Support for running commands on remote systems.
  - Created netutil and sysutil modules.
  - Require xmltodict (for new iispy module).
  - Modules for network and system utilities created from __init__ functions.

- Changed
  - Upgraded requests module.
  - Moved is_debug from module initialization to lang submodule.
  - Rename debug environment variable.
  - Use new Python 3 super().
  - Update syscmd to use new Python 3 subprocess module features.
  - Cleanup imports.
  - Inhibit return of stderr lines when ignorestderr is set in syscmd.

- Removed
  - Serialization support from syscmd.

### [0.6] - 2017-01-27

- Changed
  - Use USERPROFILE for default PRDB database.

### [0.5] - 2017-01-27

- Added
  - CHANGELOG.rst.

- Changed
  - Allow the command line parser to be passed in.
  - Update the location of the default product database.

### [0.4] - 2017-01-25

- Added
  - Unit tests.

- Changed
  - When an application calls get_version_info(), return info for the app and not this module.
  - Improved get_version_info() output format.

### [0.3] - 2017-01-17

- Added
  - Support for deployment automation.

### [0.2] - 2017-01-16

- Added
  - Support for building Node.js applications.

- Changed
  - Improved output during automation.

### [0.1] - 2017-01-12

- Initial release.

<!--- cSpell:ignore docstrings platarch cmds psutil servermgr pywin sqlscript verfiles cloudmgr qbpy pkgtype unittest recopytree pathlib pypiwin
      cSpell:ignore pythonval fileutil cmsclient civars chmodtree sysutl cmdspec webapp virtualwrapper configmgr buildname vsver hasapp useshell
      cSpell:ignore GNUC envcfg pipenv statemachine psexec getattr contextlib logname xmltodict ignorestderr USERPROFILE netutil assemblyinfo
      cSpell:ignore setattr iispy virtualenv prdb syscmd -->
=======
# Change Log

All notable changes to this project will be documented in this file.

The format is based on [Keep a Changelog](http://keepachangelog.com/)
and this project adheres to [Semantic Versioning](http://semver.org/).

## Current Release

### [38.0.1] - 2020-02-13

- Changed
  - Fixed str_to_pythonval when ~ in value. (GitLab #42)


## Release History

### [38.0.0] - 2019-10-30

- Added
  - Added auto-increment of the release during production publish. (GitLab #15)
  - Added release instructions to README.rst. (GitLab #20)
  - Added better control on k8s.Cluster.create_job with wait_for and timeout options. (GitLab #24)

- Changed
  - Renamed hallog to logger. (GitLab #25)
  - Converted README and CHANGELOG from restructuredText to Markdown.

### [37.1.2] - 2019-10-29

- Changed
  - Fixed kubectl issue. (GitLab #22)

### [37.1.1] - 2019-10-28

- Added
  - Added missing Kubernetes module requirement. (GitLab #21)

### [37.1.0] - 2019-10-28

- Added
  - Added initial Kubernetes support module. (GitLab #17)

- Changed
  - Fix installation on Android. (GitLab #10)
  - Use cmd.Client for git interactions in build.py. (GitLab #16)
  - Need to pass the release number in when publishing. (GitLab #18)
  - Converted from pipenv to standard pip requirements file. (GitLab #19)
  - Improved logging in build.py.

### [37.0.1] - 2019-10-24

- Added
  - Added project links to setup.py. (GitLab #3)
  - Added GitLab CI/CD file. (GitLab #7, #14)
  - Create GitLab release at release time in build.py. (GitLab #9)

- Changed
  - Made dependencies less restrictive. (GitLab #2)
  - Cleaned up setup.py. (GitLab #3)
  - Downgraded build environment to Python 3.7 since psutil not built for 3.8 yet. (GitLab #4)
  - Added GitLab CI/CD support to build.py. (GitLab #7)
  - Fixed switch for Python 3.7 StopIteration behavior.

- Removed
  - Removed build related dependencies. (GitLab #3)
  - Removed old dependencies. (GitLab #3, #11)

### [37.0.0] - 2019-10-15

- Added
  - Added support for publishing to PyPi.

- Changed
  - Updated build.py to not rely on build and prdb modules.

- Removed
  - Moved build and prdb modules to a separate project.

### [36.3.2] - 2019-09-26

- Changed
  - Fix update_cfg_list rename to updater.

### [36.3.1] - 2019-09-26

- Changed
  - Convert Path to str before passing to COM handler.

### [36.3.0] - 2019-09-19

- Changed
  - Allow multiple property holders in Expander.
  - Fix lang.flatten() and add lang.flatten_string_list().
  - Allow bypass of nuget restore in MSBuildBuilder.
  - Make sure the results is a Path() in MSTestUnitTester.
  - Add support for dashboards to the qbpy module.
  - Fix build when docker authentication fails.
  - Upgrade cx_Freeze to 5.1.1.
  - Upgrade GitPython to 3.0.2.
  - Upgrade pyodbc to 4.0.27.
  - Upgrade PyQt5 to 5.13.1.
  - Upgrade setuptools to 41.2.0.

### [36.2.0] - 2019-07-25

- Added
  - Added build.DotCoverTester().
  - Added build.NUnitTester().
  - Added support for command arguments on servermgr.Server().create_scheduled_task().

### [36.1.1] - 2019-07-15

- Changed
  - Fix servermgr.ScheduledTask().TASK_PATH definition on Linux.

### [36.1.0] - 2019-07-12

- Added
  - Added start_in and disable arguments to servermgr.Server().create_scheduled_task().

- Changed
  - Fix servermgr.Server().create_scheduled_task() issue when spaces in task executable path.

### [36.0.0] - 2019-07-05

- Changed
  - Improved options for servermgr.Server().create_scheduled_task().
  - Upgraded docker to 4.0.2.
  - Upgraded PyQt to 5.13.0.

### [35.1.0] - 2019-06-17

- Added
  - Add servermgr.Server create_service() and remove_service() methods.

- Changed
  - Don't perform a remote appcmd call on the local host in iispy.
  - Upgraded docker to 4.0.1.
  - Upgraded psutil to 5.6.3.
  - Upgraded PyQt to 5.12.2.
  - Upgraded requests to 2.22.0.

### [35.0.0] - 2019-05-08

- Changed
  - Allow ConfigCollection to take a pathlib.Path object.
  - Fix error in qbpy.QuickBuildCfg._get_id().
  - Fix configmgr parent/include processing.
  - Upgraded psutil to 5.6.2.
  - Upgraded setuptools to 41.0.1.

### [34.0.0] - 2019-04-25

- Added
  - Added CopyBuilder and CopyProduct to build module.
  - Added option to both publish and extract files from docker container.
  - Added __setattr__(), enable(), and disable() to qbpy.QuickBuildCfg.
  - Added qbpy.QuickBuildBuild class to support wait flag in QuickBuildCfg.disable().

### [33.1.0] - 2019-04-17

- Added
  - Added redirect_output argument to build.MSBuildBuilder.
  - Added Server.get_scheduled_task_list() method.
  - Added Server.get_service_list() method.

- Changed
  - Fixed issues with C-Sharp version files and created Builder.update_cs_assemblyinfo().
  - Upgraded docker to 3.7.2.
  - Upgraded setuptools to 41.0.0.
  - Upgraded unittest-xml-reporting to 2.5.1.
  - Fixed lang.str_to_pythonval() to convert None.

### [33.0.2] - 2019-03-26

- Changed
  - Upgraded docker to 3.7.1.
  - Upgraded psutil to 5.6.1.
  - Upgraded PyQt5 to 5.12.1.

### [33.0.1] - 2019-03-22

- Changed
  - Replace use of property decorator when getter has optional arguments.

### [33.0.0] - 2019-03-05

- Added
  - Added support for extracting build artifacts from container builds.

- Changed
  - Use property decorator.
  - Fix bad use of self.
  - Don't install cx_Freeze if Python > 3.6.
  - Upgraded psutil to 5.5.1.
  - Upgraded pyodbc to 4.0.26.

- Removed
  - Removed virtualenv.

### [32.0.0] - 2019-02-14

- Added
  - Added support for nested configurations.
  - Added build.ConfigurationBuilder() argument ignore_configs.
  - Added start and stop methods to iispy.IISInstance.
  - Added ignore_files and no_expand_files to build.ConfigurationBuilder and expander.Expander.expand_directory().
  - Added prdb.Product.children property.

- Changed
  - Server().get_iis_instance() should return local reference.
  - Made all names more Pythonic.
  - Made module constants into class member variables where possible.
  - Fixed usage of configure and make in GNUBuilder.
  - Upgraded psutil to 5.5.0.
  - Upgraded pyQt to 5.12.
  - Upgraded setuptools to 40.8.0.

### [31.0.0] - 2019-01-11

- Added
  - Added qbpy.QuickBuildCfg.remove() method.

- Changed
  - Fix git errors on push not throwing catch-able exceptions.
  - Updated PRDB schema to use good python naming convention.
  - Make sure iispy module does not cause an import failure on Linux.
  - Provide proper iteration on groups, classes, and properties in prdb module.
  - Provide interface for adding a property class.
  - Upgraded docker to 3.7.0.
  - Upgraded p4python to 2018.2.1743033.
  - Upgraded pyodbc to 4.0.25.
  - Upgraded unittest-xml-reporting to 2.2.1.

### [30.0.3] - 2019-01-09

- Changed
  - Fix expander.Expander.evaluate_expression().

### [30.0.2] - 2018-12-18

- Changed
  - Fix build.EUPBuilder commander.Commander variable handling.

### [30.0.1] - 2018-12-17

- Changed
  - Revert inadvertent PRDB schema change.

### [30.0.0] - 2018-12-13

- Changed
  - Improved platarch.Platform().
  - Use commander.Commander() to parse build arguments.
  - Improved cx_Freeze package creation logic.
  - Moved cmds functions to sysutil.
  - Renamed cmds module to commander.
  - Upgraded docker to to 3.6.0.
  - Upgraded psutil to to 5.4.8.
  - Upgraded requests to 2.21.0.
  - Upgraded setuptools to 40.6.3.
  - Final Pylint cleanup.

- Removed
  - Moved BaRT specific support module to BaRT.

### [29.1.1] - 2018-11-29

- Changed
  - Fixed remote_powershell member of iispy.IISInstance.

### [29.1.0] - 2018-11-27

- Added
  - Added no_powershell option to iispy.IISInstance.

### [29.0.2] - 2018-11-20

- Changed
  - Fix double remote option sent to syscmd by iispy.appcmd().

### [29.1.0] - 2018-11-02

- Changed
  - User the docker client to manage Google registry images.
  - Upgraded setuptools to 40.5.0.

### [29.0.1] - 2018-10-24

- Changed
  - Fixed servermgr.Service.get_service() on Windows.

### [29.0.0] - 2018-10-22

- Added
  - Added servermgr.LoadBalancer support for adding a VIP.
  - Added upstart support to servermgr.Service().

- Changed
  - Fixed SysV service management in servermgr.LinuxService.
  - Upgraded docker to to 3.5.1.
  - Upgraded requests to 2.20.0.

### [28.0.3] - 2018-10-10

- Changed
  - Fixed service servermgr service detection on non-systemctl Linux systems.

### [28.0.3] - 2018-10-08

- Changed
  - Pass credentials on remote command in servermgr.Server.run_command().

### [28.0.2] - 2018-10-04

- Changed
  - Upgraded PyQt to to 5.11.3.
  - Upgraded pywin32 to 224.

### [28.0.1] - 2018-10-02

- Changed
  - Fixed issue with servermgr.LinuxService.status failing on Linux2.

### [28.0.0] - 2018-09-26

- Added
  - Added support for running remote commands using PowerShell from Windows to Windows.

- Changed
  - Pylint cleanup of servermgr module.

- Removed
  - Removed sqlscript module.

### [27.3.0] - 2018-09-24

- Added
  - Added virtual directory support to iispy.IISObject management.

- Changed
  - Improved appcmd handling in iispy module.
  - Upgraded setuptools to 40.4.3.
  - Pylint cleanup of setup.py.

### [27.2.0] - 2018-09-19

- Added
  - Added start/stop support to iispy.IISObject management.

- Changed
  - Upgraded setuptools to 40.4.1.
  - Pylint cleanup in iispy module.

### [27.1.0] - 2018-09-07

- Changed
  - Improved cms.Client.merge().

### [27.0.0] - 2018-08-24

- Added
  - Added cms.Client.chmod_files().

- Changed
  - Fix build.DockerDotNetCoreProduct() default for verfiles.
  - Return AttributeError to fix hasattr() usage.
  - Fixed issue with cms.Client.switch() creating existing branch.
  - Convert cms to use arg list rather than requiring lists.
  - Upgraded docker to 3.5.0.
  - Upgraded google-cloud to 0.34.0.
  - Upgraded psutil to 5.4.7.
  - Upgraded pyodbc to 4.0.24.
  - Upgraded setuptools to 40.2.0.
  - Pylint cleanup on cms module.

### [26.4.3] - 2018-08-08

- Changed
  - Ignoring stderr in cloudmgr.Image.manage().

### [26.4.2] - 2018-08-08

- Changed
  - Ignoring stderr in cloudmgr.Image.tag().
  - Pylint cleanup on cloudmgr module.

### [26.4.1] - 2018-08-08

- Changed
  - Fixed issue with cmds.SysCmdRunner keeping keys from last run.
  - Fix expander.Expander.expand_file() failure when intermediate empty directories don't exist.
  - expander.Expander.expand_directory() double recurses into directories.
  - Pylint cleanup on expander module.

### [26.4.0] - 2018-08-01

- Added
  - Added build.DockerNodeProduct() and build.DockerDotNetCoreProduct().

- Changed
  - Fix qbpy issues.
  - Upgraded GitPython to 2.1.11.
  - Upgraded setuptools to 40.0.0.

### [26.3.0] - 2018-07-13

- Added
  - Added timeout parameter to servermgr.Process.manage().

- Changed
  - Fixed timeout checks in servermgr.

### [26.2.0] - 2018-07-12

- Added
  - Added timeout parameter to servermgr.Service.manage().

- Changed
  - sysutil.syscmd(): Add an extra -t to ssh on remote calls to prevent blocking in some situations.

### [26.1.3] - 2018-07-11

- Changed
  - Re-enable remove service management for Linux.

### [26.1.2] - 2018-07-09

- Changed
  - Missed case compare change when running on Windows.

### [26.1.1] - 2018-07-09

- Changed
  - Ignore case on Windows when running command drivers.

### [26.1.0] - 2018-07-05

- Added
  - Added pyodbc module at version 4.0.23.

- Changed
  - Upgraded docker to 3.4.1.
  - Upgraded PyQt5 to 5.11.2.

### [26.0.1] - 2018-06-29

- Changed
  - Fixed issues where servermgr.Server().get_service() thrown an error rather than None if the service is not found on CentOS 6.9.

### [26.0.0] - 2018-06-29

- Added
  - Added support for Linux processes in servermgr.
  - Added EUPBuilder and EUPProduct.

- Changed
  - Fixed issues with servermgr.ServerPath when Server is local.
  - Improved servermgr.ServerPath.copy() logic when remote is local.
  - Upgraded requests to 2.19.1.
  - Upgraded docker to 3.4.0.

### [25.0.1] - 2018-06-06

- Changed
  - Fix issue setting default verfiles for MSBuild DB projects.

### [25.0.0] - 2018-06-06

- Changed
  - Remove product definition defaults except for name from prdb.ProductDB.add_product().

### [24.1.0] - 2018-06-05

- Added
  - Added support for new code roll parameters to prdb.ProductDB.add_product().

### [24.0.1] - 2018-06-05

- Changed
  - Fix version calculations in build module.

### [24.0.0] - 2018-06-05

- Added
  - Added pkgtype arg to build.MavenBuilder class.
  - Added ant support.
  - Added support for creating, switching and merging git branches.

- Changed
  - Pass release argument to maven in build.MavenBuilder.
  - Moved argument processing from build execution to Product instantiation.
  - Converted initializers to use tuple() instead of None guard.
  - Accept default args in ActionCommandRunner.
  - Improved git branch management.
  - Upgraded google-cloud to 0.33.1.
  - Upgraded GitPython to 2.1.10.
  - Upgraded setuptools to 39.2.0.
  - Upgraded unittest-xml-reporting to 2.2.0.

### [23.0.0] - 2018-05-01

- Changed
  - Upgraded docker to 3.3.0.
  - Upgraded setuptools to 39.1.0.

- Removed
  - Removed sysutil.recopytree().

### [22.2.2] - 2018-04-25

- Changed
  - Remove Google Cloud login on every command.

### [22.2.1] - 2018-04-25

- Changed
  - Need to login to Google Cloud instance before every command.

### [22.2.0] - 2018-04-24

- Added
  - Added lang.flatten() and flatten_output argument to sysutil.syscmd().

- Changed
  - GitPython doesn't handle pathlib.Path objects.

### [22.1.5] - 2018-04-18

- Changed
  - Fixed issue where fileutil.unpack does not work if dest argument is used.

### [22.1.4] - 2018-04-17

- Changed
  - Fixed minor_version calculation for single word versions.

### [22.1.3] - 2018-04-17

- Changed
  - Fixed minor_version calculation for single word versions.

### [22.1.2] - 2018-04-16

- Removed
  - Removed pypiwin32 since docker specifies a fixed version.

### [22.1.1] - 2018-04-16

- Added
  - Added pypiwin32 back as it is used by some other package.

- Changed
  - Fix minor issues with maven builds.

### [22.1.0] - 2018-04-13

- Added
  - Added build.VisualStudioDatabase product type.
  - Added build.MavenBuilder and MavenProduct.
  - Added ability to parse python data types in lang.str_to_pythonval().
  - Added append_stderr option to sysutil.syscmd().

- Changed
  - Fix fileutil.unpack to work with pathlib.Path objects.
  - Upgrade docker to 3.2.1.
  - Improved SQLScript.execute().

### [22.0.0] - 2018-03-30

- Added
  - Added cmds.SysCmdRunner as a generalized replacement of build.run_build_command.
  - Added cloudmgr module.
  - Added support for adding and removing IIS sites, apps, and pools.
  - Added support for adding and removing servermgr.ScheduledTask.

- Changed
  - Added ability to use hallog.Logger without writing to a file.
  - Make sure npm calls fail when returning a non-zero error code.
  - Fixed issue with setting a null list of version files on MSBuildBuilder.
  - Update docker to 3.1.4.
  - Update GitPython to 2.1.9.

### [21.0.0] - 2018-03-19

- Added
  - Added artifact archive support to base Builder class.

- Changed
  - Fix Windows to Windows remote file copy in servermgr.ServerPath().copy().
  - Fix build.ConfigurationBuilder use of verfiles.
  - Update docker to 3.1.3.

- Removed
  - Removed automated post-build expansion of config files in build.Builder.execute().
  - Removed arch argument to build.Builder.

### [20.0.0] - 2018-03-19

- Changed
  - Overhaul servermgr.ServerPath() to subclass pathlib.PurePath().
  - Update setuptools to 39.0.1.

### [19.0.2] - 2018-03-16

- Changed
  - Fixed use of walk with Path().

### [19.0.1] - 2018-03-14

- Changed
  - Use the --pull option on docker builds.

### [19.0.0] - 2018-03-13

- Added
  - Added branch and environment information to PRDB.
  - Added support for .Net Core versioning in .csproj files.

- Changed
  - Changed from os.path usage to pathlib.Path.
  - Update docker to 3.1.1
  - Update PyQt5 to 5.10.1
  - Update pywin32 to 223
  - Update setuptools to 38.5.2

- Removed
  - Removed the PRDB build, release, and revision information.
  - Removed workspace and cmsclient support.

### [18.0.0] - 2018-02-21

- Added
  - Added build.DockerUnitTester for extracting test results run during Docker image build.

- Changed
  - Use Docker Python API instead of Docker CLI.

- Removed
  - Removed the civars.txt file.

### [17.1.3] - 2018-02-19

- Added
  - Added Docker Python API.

- Changed
  - Fixed servermgr module use of sysutil.syscmd.

### [17.1.2] - 2018-02-13

- Changed
  - Improved menu.SimpleMenu implementation.
  - Update setuptools to 38.5.1
  - Update unittest-xml-reporting to 2.1.1
  - Update p4python to 2017.2.1615960

### [17.1.1] - 2018-02-01

- Changed
  - Fixed issue using both lists and tuples.

### [17.1.0] - 2018-01-30

- Added
  - Added extra_vars argument to build.ConfigurationBuilder.

### [17.0.0] - 2018-01-29

- Changed
  - Update pypiwin32 to 222.
  - Update PyQt5 to 5.10.
  - Changed the repo reference file name.
  - Always publish repo references in artifacts directory for Docker builds.

- Removed
  - Removed slacker dependency.
  - Removed obsolete static variable.

### [16.1.0] - 2018-01-18

- Added
  - Added support for Docker images push to Google Cloud registry.

### [16.0.1] - 2018-01-11

- Changed
  - Fixed build.VisualStudioApplication to work with MSBuildBuilder changes.

### [16.0.0] - 2018-01-10

- Added
  - Added netutil.download.
  - Added support for enabling/disabling system services.
  - Added to sysutil: create_user, create_groups.

- Changed
  - Replace sysutil.chmodtree with chmod/chown with recursive parameter.
  - Make Cmd driver processing case-sensitive.
  - Update sysutl.syscmd to take command, arg1, arg2 rather than cmdspec.
  - Updated internal version number to three digits.
  - Fixed error with unpacking compressed tar files.
  - Update setuptools to 38.4.0.

### [15.4.0] - 2017-12-19

- Added
  - Improved MSTest support.
  - Build completed successfully message.

- Changed
  - Update default version file for webapp project type.
  - Update setuptools to 38.2.4.
  - Update virtualwrapper-win to 1.2.5.
  - Update GitPython to 2.1.8.
  - Update cx_Freeze to 5.1.1.

### [15.3.0] - 2017-12-07

- Added
  - Added VisualStudioWebsite and VisualStudioWebapp.

- Changed
  - Improve product and builder argument handling.
  - Added leader to build messages.
  - Change Docker tag to be just the buildname.

- Removed
    -Removed vsver argument to Visual Studio products and builders.

### [15.2.0] - 2017-11-30

- Added
  - Added create_package argument to CxFreezeBuilder.

- Changed
  - Don't require packages which aren't available in Docker Alpine containers.
  - Don't install PyQt5 on unsupported Linux distributions.
  - Improve Linux build OS determination in platarch.get_type.

### [15.1.1] - 2017-11-29

- Changed
  - Make sure all __getattr__ calls raise AttributeError on failure.

### [15.1.0] - 2017-11-28

- Added
  - Added VisualStudioWebapp product type.
  - Added hasapp option to VisualStudioWebsite product type.

- Changed
  - Update setuptools to 38.2.3.

### [15.0.5] - 2017-11-27

- Changed
  - Update setuptools to 38.2.1.
  - Update PyQt5 to 5.9.2.

### [15.0.4] - 2017-11-22

- Changed
  - Updated multi-server build config file handling.
  - Update setuptools to 37.0.0.
  - Update virtualwrapper-win to 1.2.4.
  - Update PyQt5 to 5.9.1 on Linux.

### [15.0.3] - 2017-11-16

- Changed
  - Fix multi-server build config file handling.

### [15.0.2] - 2017-11-15

- Changed
  - Fix build config file handling.

### [15.0.1] - 2017-11-13

- Changed
  - PyQt5 downgraded to 5.9 on Linux since 5.9.1 is not available.

### [15.0.0] - 2017-11-13

- Changed
  - Improve the way build arguments are passed to the build through the command line.
  - Allow more control of docker registry push.
  - Don't print debugging output unless environment variable set.
  - Updated dependencies: setuptools to 36.7.1, PyQt5 to 5.9.1.

### [14.0.4] - 2017-11-08

- Changed
  - Add more ignore strings to npm build.

### [14.0.3] - 2017-11-06

- Changed
  - PROG_FILES should have the same data type on Linux as Windows.

### [14.0.2] - 2017-11-06

- Changed
  - Fixed issue with PROG_FILES import on Linux.

### [14.0.1] - 2017-11-06

- Changed
  - Fixed issue with PROG_FILES import on Linux.

### [14.0.0] - 2017-11-06

- Added
  - Added VisualStudioBuilder and VisualStudioWebsite.
  - Added MSTestUnitTester.
  - Added support for running remote commands on a different OS.
  - Add cross-platform support to servermgr module.
  - Moved Procedure classes from HAL to new expander module.

- Changed
  - Moved Expander from fileutil to new expander module.
  - Fix Node build on Windows.
  - Allow servermgr.Server() usage to default to localhost.
  - Renamed all Exceptions to Errors.
  - Update setuptools to 36.6.0.
  - Update virtualwrapper-win to 1.2.3.

- Remove
  - netutil.remote_copy replaced by servermgr.ServerPath.copy.

### [13.2.3] - 2017-10-09

- Changed
  - Fix Node build on Windows.

### [13.2.2] - 2017-10-03

- Changed
  - Update GitPython to 2.1.7.

### [13.2.1] - 2017-09-28

- Changed
  - Add more strings to ignore during npm commands.

### [13.2.0] - 2017-09-26

- Changed
  - Improve Node.js builds.
  - Update GitPython to 2.1.6.

### [13.1.4] - 2017-09-25

- Changed
  - Inhibit un-checkout on PRDB close for Git.

### [13.1.3] - 2017-09-21

- Changed
  - Speed up Git info clients by cloning to depth 1.

### [13.1.2] - 2017-09-21

- Removed
  - IMPORT_GIT and IMPORT_PERFORCE don't work as expected.

### [13.1.1] - 2017-09-21

- Added
  - IMPORT_GIT control flag.

### [13.1.0] - 2017-09-21

- Added
  - Added support for Docker builds.
  - Added Git support.

- Changed
  - Update setuptools to 36.5.0.
  - Update virtualwrapper-win to 1.2.2.

### [13.0.2] - 2017-08-28

- Changed
  - Update requests to 2.18.4.
  - Update setuptools to 36.3.0.
  - Update slacker to 0.9.60.

### [13.0.1] - 2017-08-24

- Changed
  - Removed extraneous period in package creation.
  - Create the package using LZMA compression.
  - Update chmod usage for better UNIX support.

### [13.0.0] - 2017-08-22

- Added
  - Added build.GNUProduct class.

- Changed
  - Improved build.GNUBuilder.

### [12.2.0] - 2017-08-18

- Added
  - SERVICE_SIGNALS.restart for use with servermgr.Service on Linux.
  - More debugging output from sysutil.syscmd.

- Changed
  - Throw away output on Linux when remotely managing a service to avoid intermittent hang.

### [12.1.2] - 2017-08-17

- Changed
  - Protect cms against fake git import.

### [12.1.1] - 2017-08-14

- Changed
  - Add -t argument to ssh on remote Linux commands to prevent hangs.

### [12.1.0] - 2017-08-11

- Added
  - Add Linux support to build.CxFreezeBuilder.
  - Added LZMA (xz) creation support to fileutil.pack.

- Removed
  - Remove workaround for Python 3.6.0 bug from build.CxFreezeBuilder.

### [12.0.0] - 2017-08-08

- Added
  - Linux support for servermgr.Service and sysutil.syscmd with remote=True.

### [11.1.0] - 2017-08-07

- Added
  - Added config property to configmgr.ConfigCollection.
  - Added build.ConfigurationBuilder and build.ConfigurationProduct classes.

- Changed
  - Update requests to 2.18.3.
  - Update setuptools to 36.2.7.

### [11.0.3] - 2017-07-12

- Changed
  - Improve symlink handing in build.NodeJSBuilder.
  - Update p4python to 2017.1.1526044.
  - Update PyQt5 to 5.9.

### [11.0.2] - 2017-07-05

- Changed
  - Protect sysutil.syscmd against spaces in commands and argument names when using the shell.
  - Minor NodeJSBuilder improvements.
  - Improve lang.str_to_pythonval algorithm.
  - Fix missing import.

### [11.0.1] - 2017-06-20

- Changed
  - Add is_local property to servermgr.Server.
  - Improve error checking on robocopy in servermgr.ServerPath.copy method.

### [11.0.0] - 2017-06-19

- Changed
  - The handling of build information the build module has been overhauled to remove reliance on the command line and PRDB.
  - Update requests to 2.18.1 and setuptools to 36.0.1.

### [10.0.3] - 2017-06-15

- Changed
  - When sysutil.syscmd is run with useshell, pass the command and args as a string to Popen as suggested by the documentation.

### [10.0.2] - 2017-06-14

- Changed
  - Catch any PyQt load failure in version module to protect against missing GNUC libs.
  - Determine users home directory in a cross-platform way.
  - Rename some variables from 'hal.'

### [10.0.1] - 2017-06-09

- Changed
  - The node npm command needs to be run by the shell.

### [10.0.0] - 2017-06-01

- Added
  - Converted the envcfg module to configmgr.
  - Added Linux support.
  - Added GNUBuilder.
  - Added statemachine.StateMachine.reset method.
  - Added statemachine.StateMachine.start method to facilitate crash recovery.

- Changed
  - Update error related to Linux support.
  - The servermgr.Server.run_command method should not run the command remotely if the server is local.
  - Add more files ignored when build.NodeBuilder publishes.
  - Updated dependencies: cx-Freeze to 5.0.2, requests to 2.17.3, slacker to 0.9.50.

### [9.0.0] - 2017-05-16

- Added
  - Added support for using the node package.json file as a version file.

- Changed
  - Change WMIObject type to a string to allow grabbing any available.

### [8.0.1] - 2017-05-08

- Added
  - Added dependency on P4Python.
  - Add privileged run option to psexec in sysutil.syscmd.

- Changed
  - Upgrade setuptools to 35.0.2.
  - Ignore more robocopy codes that indicate success in servermgr.ServerPath.copy.
  - Fix issue with LoadBalancer management of a Server without DNS name resolution available.

### [8.0.0] - 2017-04-26

- Changed
  - Raise ServerObjectManagementException on all COM and WMI connection errors.

### [7.1.0] - 2017-04-24

- Changed
  - Improved build.MochaTest.

### [7.0.0] - 2017-04-24

- Added
  - Require the unittest-xml-reporting package.
  - build.PythonUnitTester.
  - build.MochaTester.

- Changed
  - Updated build for new build.Product definition.

### [6.0.1] - 2017-04-21

- Changed
  - Update build.run_system_command for new syscmd usage.

### [6.0.0] - 2017-04-20

- Added
  - servermgr.LoadBalancer.get_cache_content_group and flush_cache_content.

- Changed
  - Changed servermgr.Server wmi_connect arg to defer_wmi.
  - Let servermgr.Server make WMI connection when needed.
  - Fixed statemachine unit tests.
  - Update iispy.IISConfigurationSection to be more section generic.
  - Upgrade setuptools to 35.0.1.

### [5.0.0] - 2017-04-17

- Added
  - servermgr.Server.remove_directory method.
  - ServerPath object for better remote file management.

- Changed
  - servermgr.Server.run_remote_command method change to run_command.
  - Allow servermgr.Server.run_command to take a string or list argument.
  - Fixed issue with statemachine rollback.
  - Allow the IP Address to be passed in to Server to get around lack of name resolution.
  - Fix problems with LoadBalancer usage of Server objects.
  - Provide enum for Service states.
  - Delete WMI object reference before refreshing to prevent locking the WMI interface.
  - Increase the wait time for service state checks.
  - Return result from send in netutil.send_email.

### [4.4.0] - 2017-04-05

- Added
  - Ability to pass credentials to sysutil.syscmd when running remotely.
  - Ability to inhibit WMI connection on servermgr.Server instantiation.
  - servermgr.Server.run_remote_command method.
  - Provide servermgr.COMObject.disconnect() method.

- Changed
  - Improve servermgr.ServerObjectManagementException.REMOTE_PERMISSION_ERROR wording.
  - Allow servermgr.COMObject to be initialized with a win32com client object.

### [4.3.1] - 2017-04-03

- Added
  - Provide log_filename property for hallog.Logger.
  - Fix system command call in sqlscript.

- Changed
  - Pin requirements to specific versions.

### [4.3.0] - 2017-03-31

- Added
  - New envcfg module.

- Changed
  - Fixed sqlscript usage of syscmd.

### [4.2.0] - 2017-03-29

- Added
  - Authorization parameter to SQLScript.
  - Authorization parameter to servermgr objects.
  - Process management to servermgr.
  - Ability to redirect output to a Qt widget.
  - Added COM support to server mgr.
  - Added IIS support to servermgr.Server.
  - Check for server existence in servermgr.Server.
  - Provide iispy.IISInstance.exists property.
  - Default cmds.Commander option of --quiet.
  - cmds.Commander --raise-on-error parameter to throw errors when parser problem.
  - Ability to get current hallog.Logger.level.

- Changed
  - Use closing and suppress from contextlib.
  - Fix sys module usage.
  - Allow SQLScript to be used in a with statement.
  - Return output from iispy.IISInstance.reset.

### [4.1.1] - 2017-03-21

- Changed
  - Updated DEFAULT_PRODUCT_DB.
  - Make Logger logname argument required.

### [4.1.0] - 2017-03-20

- Added
  - Added rollback method to StateMachine.
  - Added exist property to Service.

- Changed
  - Convert possible string to server object in LoadBalancer method.

### [4.0.0] - 2017-03-17

- Added
  - Added the statemachine module.
  - Added the servermgr module.
  - Added requirement for slacker module.
  - Added requirement for WMI module.

- Changed
  - Update setuptools to 34.3.2.
  - Throw RaiseAttribute when appropriate.

- Removed
  - Removed the singleton implementations since those can be handled with global instances in Python.

### [3.0.0] - 2017-03-09

- Changed
  - Allow fileutil.Expander use non-strings for replacement.
  - Fix issue with use of variable named 'path' in sysutil module.
  - Rename home directory variable.
  - Update PyQt to 5.8.1.1.
  - Update setuptools to 34.3.1.

### [2.0.1] - 2017-03-07

- Changed
  - Fixed crash when the command is not in the driver.
  - Fixed problem in fileutil.Expander.expand_directory() where it did not popd().

### [2.0.0] - 2017-03-03

- Changed
  - Improve expansion condition evaluation when the condition contains a variable.
  - Cleanup expression condition exception handling.
  - Fix issue with Perforce integration.
  - Rename iispy member function to be consistent.

### [1.0.1] - 2017-02-27

- Changed
  - Fixed issues with XML parsing.
  - Upgrade setuptools to 34.3.0.

### [1.0.0] - 2017-02-21

- Changed
  - Fixed bad imports.
  - Fixed bad return in str_to_pythonval.
  - Change xml parser to standard in xml module.
  - Rename constant in data module to uppercase.
  - Fix issue in data module when returning columns in XML table.
  - Upgrade PyQt5 to 5.8.
  - Upgrade setuptools to 34.2.0.

### [0.12] - 2017-02-09

- Changed
  - Improved Cmd error handling.
  - Fixed import issue.

### [0.11] - 2017-02-09

- Added
  - Created fileutil module from file-related init functions.

- Changed
  - Moved system-related init functions to sysutil.
  - Convert expander to a class.
  - Don't raise custom exceptions inside standard ones.
  - Fix typo in str_to_pythonval().
  - Cleanup fileutil.spew().

- Removed
  - Move procedure module to HAL.

### [0.10] - 2017-02-07

- Changed
  - Update setup.py to include all required modules.

### [0.9] - 2017-02-06

- Changed
  - Update CxFreezeBuilder to handle Python 3.6.0 issue with process module.

### [0.8] - 2017-02-06

- Added
  - sysutil.is_user_administrator()

### [0.7] - 2017-02-03

- Added
  - Support for building Python applications using cx_Freeze.
  - Support for debugging output during syscmd execution.
  - Module for remote IIS administration.
  - bool_to_str().
  - Support for running commands on remote systems.
  - Created netutil and sysutil modules.
  - Require xmltodict (for new iispy module).
  - Modules for network and system utilities created from __init__ functions.

- Changed
  - Upgraded requests module.
  - Moved is_debug from module initialization to lang submodule.
  - Rename debug environment variable from HAL_DEBUG.
  - Use new Python 3 super().
  - Update syscmd to use new Python 3 subprocess module features.
  - Cleanup imports.
  - Inhibit return of stderr lines when ignorestderr is set in syscmd.

- Removed
  - Serialization support from syscmd.

### [0.6] - 2017-01-27

- Changed
  - Use USERPROFILE for default PRDB database.

### [0.5] - 2017-01-27

- Added
  - CHANGELOG.rst.

- Changed
  - Allow the command line parser to be passed in.
  - Update the location of the default product database.

### [0.4] - 2017-01-25

- Added
  - Unit tests.

- Changed
  - When an application calls get_version_info(), return info for the app and not this module.
  - Improved get_version_info() output format.

### [0.3] - 2017-01-17

- Added
  - Support for deployment automation.

### [0.2] - 2017-01-16

- Added
  - Support for building Node.js applications.

- Changed
  - Improved output during automation.

### [0.1] - 2017-01-12

- Initial release.

<!--- cSpell:ignore platarch, cmds, psutil, servermgr, pywin, sqlscript, verfiles, cloudmgr, qbpy, pkgtype, unittest, recopytree, pathlib, pypiwin, pythonval, fileutil
      cSpell:ignore hallog, cmsclient, civars, chmodtree, sysutl, cmdspec, webapp, virtualwrapper, configmgr, buildname, vsver, hasapp, useshell, GNUC, envcfg, pipenv
      cSpell:ignore statemachine, psexec, getattr, contextlib, logname, xmltodict, ignorestderr, USERPROFILE, netutil, assemblyinfo, setattr, iispy, virtualenv, prdb, syscmd -->
>>>>>>> bea1fafd
<|MERGE_RESOLUTION|>--- conflicted
+++ resolved
@@ -1,2612 +1,1312 @@
-<<<<<<< HEAD
-# Change Log
-
-All notable changes to this project will be documented in this file.
-
-The format is based on [Keep a Changelog](http://keepachangelog.com/)
-and this project adheres to [Semantic Versioning](http://semver.org/).
-
-## Current Release
-
-### [39.0.0] - Unreleased
-
-- Changed
-  - Create PyPi facing DOCUMENTATION.md. (GitLab #26)
-  - More variable renames due to rename to BatCave. (GitLab #27)
-  - Improved docstrings. (GitLab #29)
-  - Removed pylint unused argument warnings by prefixing _unused. (GitLab #33)
-
-## Release History
-
-### [38.0.0] - 2019-10-30
-
-- Added
-  - Added auto-increment of the release during production publish. (GitLab #15)
-  - Added release instructions to README.rst. (GitLab #20)
-  - Added better control on k8s.Cluster.create_job with wait_for and timeout options. (GitLab #24)
-
-- Changed
-  - Renamed logger module. (GitLab #25)
-  - Converted README and CHANGELOG from restructuredText to Markdown.
-
-### [37.1.2] - 2019-10-29
-
-- Changed
-  - Fixed kubectl issue. (GitLab #22)
-
-### [37.1.1] - 2019-10-28
-
-- Added
-  - Added missing Kubernetes module requirement. (GitLab #21)
-
-### [37.1.0] - 2019-10-28
-
-- Added
-  - Added initial Kubernetes support module. (GitLab #17)
-
-- Changed
-  - Fix installation on Android. (GitLab #10)
-  - Use cmd.Client for git interactions in build.py. (GitLab #16)
-  - Need to pass the release number in when publishing. (GitLab #18)
-  - Converted from pipenv to standard pip requirements file. (GitLab #19)
-  - Improved logging in build.py.
-
-### [37.0.1] - 2019-10-24
-
-- Added
-  - Added project links to setup.py. (GitLab #3)
-  - Added GitLab CI/CD file. (GitLab #7, #14)
-  - Create GitLab release at release time in build.py. (GitLab #9)
-
-- Changed
-  - Made dependencies less restrictive. (GitLab #2)
-  - Cleaned up setup.py. (GitLab #3)
-  - Downgraded build environment to Python 3.7 since psutil not built for 3.8 yet. (GitLab #4)
-  - Added GitLab CI/CD support to build.py. (GitLab #7)
-  - Fixed switch for Python 3.7 StopIteration behavior.
-
-- Removed
-  - Removed build related dependencies. (GitLab #3)
-  - Removed old dependencies. (GitLab #3, #11)
-
-### [37.0.0] - 2019-10-15
-
-- Added
-  - Added support for publishing to PyPi.
-
-- Changed
-  - Updated build.py to not rely on build and prdb modules.
-
-- Removed
-  - Moved build and prdb modules to a separate project.
-
-### [36.3.2] - 2019-09-26
-
-- Changed
-  - Fix update_cfg_list rename to updater.
-
-### [36.3.1] - 2019-09-26
-
-- Changed
-  - Convert Path to str before passing to COM handler.
-
-### [36.3.0] - 2019-09-19
-
-- Changed
-  - Allow multiple property holders in Expander.
-  - Fix lang.flatten() and add lang.flatten_string_list().
-  - Allow bypass of nuget restore in MSBuildBuilder.
-  - Make sure the results is a Path() in MSTestUnitTester.
-  - Add support for dashboards to the qbpy module.
-  - Fix build when docker authentication fails.
-  - Upgrade cx_Freeze to 5.1.1.
-  - Upgrade GitPython to 3.0.2.
-  - Upgrade pyodbc to 4.0.27.
-  - Upgrade PyQt5 to 5.13.1.
-  - Upgrade setuptools to 41.2.0.
-
-### [36.2.0] - 2019-07-25
-
-- Added
-  - Added build.DotCoverTester().
-  - Added build.NUnitTester().
-  - Added support for command arguments on servermgr.Server().create_scheduled_task().
-
-### [36.1.1] - 2019-07-15
-
-- Changed
-  - Fix servermgr.ScheduledTask().TASK_PATH definition on Linux.
-
-### [36.1.0] - 2019-07-12
-
-- Added
-  - Added start_in and disable arguments to servermgr.Server().create_scheduled_task().
-
-- Changed
-  - Fix servermgr.Server().create_scheduled_task() issue when spaces in task executable path.
-
-### [36.0.0] - 2019-07-05
-
-- Changed
-  - Improved options for servermgr.Server().create_scheduled_task().
-  - Upgraded docker to 4.0.2.
-  - Upgraded PyQt to 5.13.0.
-
-### [35.1.0] - 2019-06-17
-
-- Added
-  - Add servermgr.Server create_service() and remove_service() methods.
-
-- Changed
-  - Don't perform a remote appcmd call on the local host in iispy.
-  - Upgraded docker to 4.0.1.
-  - Upgraded psutil to 5.6.3.
-  - Upgraded PyQt to 5.12.2.
-  - Upgraded requests to 2.22.0.
-
-### [35.0.0] - 2019-05-08
-
-- Changed
-  - Allow ConfigCollection to take a pathlib.Path object.
-  - Fix error in qbpy.QuickBuildCfg._get_id().
-  - Fix configmgr parent/include processing.
-  - Upgraded psutil to 5.6.2.
-  - Upgraded setuptools to 41.0.1.
-
-### [34.0.0] - 2019-04-25
-
-- Added
-  - Added CopyBuilder and CopyProduct to build module.
-  - Added option to both publish and extract files from docker container.
-  - Added __setattr__(), enable(), and disable() to qbpy.QuickBuildCfg.
-  - Added qbpy.QuickBuildBuild class to support wait flag in QuickBuildCfg.disable().
-
-### [33.1.0] - 2019-04-17
-
-- Added
-  - Added redirect_output argument to build.MSBuildBuilder.
-  - Added Server.get_scheduled_task_list() method.
-  - Added Server.get_service_list() method.
-
-- Changed
-  - Fixed issues with C-Sharp version files and created Builder.update_cs_assemblyinfo().
-  - Upgraded docker to 3.7.2.
-  - Upgraded setuptools to 41.0.0.
-  - Upgraded unittest-xml-reporting to 2.5.1.
-  - Fixed lang.str_to_pythonval() to convert None.
-
-### [33.0.2] - 2019-03-26
-
-- Changed
-  - Upgraded docker to 3.7.1.
-  - Upgraded psutil to 5.6.1.
-  - Upgraded PyQt5 to 5.12.1.
-
-### [33.0.1] - 2019-03-22
-
-- Changed
-  - Replace use of property decorator when getter has optional arguments.
-
-### [33.0.0] - 2019-03-05
-
-- Added
-  - Added support for extracting build artifacts from container builds.
-
-- Changed
-  - Use property decorator.
-  - Fix bad use of self.
-  - Don't install cx_Freeze if Python > 3.6.
-  - Upgraded psutil to 5.5.1.
-  - Upgraded pyodbc to 4.0.26.
-
-- Removed
-  - Removed virtualenv.
-
-### [32.0.0] - 2019-02-14
-
-- Added
-  - Added support for nested configurations.
-  - Added build.ConfigurationBuilder() argument ignore_configs.
-  - Added start and stop methods to iispy.IISInstance.
-  - Added ignore_files and no_expand_files to build.ConfigurationBuilder and expander.Expander.expand_directory().
-  - Added prdb.Product.children property.
-
-- Changed
-  - Server().get_iis_instance() should return local reference.
-  - Made all names more Pythonic.
-  - Made module constants into class member variables where possible.
-  - Fixed usage of configure and make in GNUBuilder.
-  - Upgraded psutil to 5.5.0.
-  - Upgraded pyQt to 5.12.
-  - Upgraded setuptools to 40.8.0.
-
-### [31.0.0] - 2019-01-11
-
-- Added
-  - Added qbpy.QuickBuildCfg.remove() method.
-
-- Changed
-  - Fix git errors on push not throwing catch-able exceptions.
-  - Updated PRDB schema to use good python naming convention.
-  - Make sure iispy module does not cause an import failure on Linux.
-  - Provide proper iteration on groups, classes, and properties in prdb module.
-  - Provide interface for adding a property class.
-  - Upgraded docker to 3.7.0.
-  - Upgraded p4python to 2018.2.1743033.
-  - Upgraded pyodbc to 4.0.25.
-  - Upgraded unittest-xml-reporting to 2.2.1.
-
-### [30.0.3] - 2019-01-09
-
-- Changed
-  - Fix expander.Expander.evaluate_expression().
-
-### [30.0.2] - 2018-12-18
-
-- Changed
-  - Fix build.EUPBuilder commander.Commander variable handling.
-
-### [30.0.1] - 2018-12-17
-
-- Changed
-  - Revert inadvertent PRDB schema change.
-
-### [30.0.0] - 2018-12-13
-
-- Changed
-  - Improved platarch.Platform().
-  - Use commander.Commander() to parse build arguments.
-  - Improved cx_Freeze package creation logic.
-  - Moved cmds functions to sysutil.
-  - Renamed cmds module to commander.
-  - Upgraded docker to to 3.6.0.
-  - Upgraded psutil to to 5.4.8.
-  - Upgraded requests to 2.21.0.
-  - Upgraded setuptools to 40.6.3.
-  - Final Pylint cleanup.
-
-- Removed
-  - Moved BaRT specific support module to BaRT.
-
-### [29.1.1] - 2018-11-29
-
-- Changed
-  - Fixed remote_powershell member of iispy.IISInstance.
-
-### [29.1.0] - 2018-11-27
-
-- Added
-  - Added no_powershell option to iispy.IISInstance.
-
-### [29.0.2] - 2018-11-20
-
-- Changed
-  - Fix double remote option sent to syscmd by iispy.appcmd().
-
-### [29.1.0] - 2018-11-02
-
-- Changed
-  - User the docker client to manage Google registry images.
-  - Upgraded setuptools to 40.5.0.
-
-### [29.0.1] - 2018-10-24
-
-- Changed
-  - Fixed servermgr.Service.get_service() on Windows.
-
-### [29.0.0] - 2018-10-22
-
-- Added
-  - Added servermgr.LoadBalancer support for adding a VIP.
-  - Added upstart support to servermgr.Service().
-
-- Changed
-  - Fixed SysV service management in servermgr.LinuxService.
-  - Upgraded docker to to 3.5.1.
-  - Upgraded requests to 2.20.0.
-
-### [28.0.3] - 2018-10-10
-
-- Changed
-  - Fixed service servermgr service detection on non-systemctl Linux systems.
-
-### [28.0.3] - 2018-10-08
-
-- Changed
-  - Pass credentials on remote command in servermgr.Server.run_command().
-
-### [28.0.2] - 2018-10-04
-
-- Changed
-  - Upgraded PyQt to to 5.11.3.
-  - Upgraded pywin32 to 224.
-
-### [28.0.1] - 2018-10-02
-
-- Changed
-  - Fixed issue with servermgr.LinuxService.status failing on Linux2.
-
-### [28.0.0] - 2018-09-26
-
-- Added
-  - Added support for running remote commands using PowerShell from Windows to Windows.
-
-- Changed
-  - Pylint cleanup of servermgr module.
-
-- Removed
-  - Removed sqlscript module.
-
-### [27.3.0] - 2018-09-24
-
-- Added
-  - Added virtual directory support to iispy.IISObject management.
-
-- Changed
-  - Improved appcmd handling in iispy module.
-  - Upgraded setuptools to 40.4.3.
-  - Pylint cleanup of setup.py.
-
-### [27.2.0] - 2018-09-19
-
-- Added
-  - Added start/stop support to iispy.IISObject management.
-
-- Changed
-  - Upgraded setuptools to 40.4.1.
-  - Pylint cleanup in iispy module.
-
-### [27.1.0] - 2018-09-07
-
-- Changed
-  - Improved cms.Client.merge().
-
-### [27.0.0] - 2018-08-24
-
-- Added
-  - Added cms.Client.chmod_files().
-
-- Changed
-  - Fix build.DockerDotNetCoreProduct() default for verfiles.
-  - Return AttributeError to fix hasattr() usage.
-  - Fixed issue with cms.Client.switch() creating existing branch.
-  - Convert cms to use arg list rather than requiring lists.
-  - Upgraded docker to 3.5.0.
-  - Upgraded google-cloud to 0.34.0.
-  - Upgraded psutil to 5.4.7.
-  - Upgraded pyodbc to 4.0.24.
-  - Upgraded setuptools to 40.2.0.
-  - Pylint cleanup on cms module.
-
-### [26.4.3] - 2018-08-08
-
-- Changed
-  - Ignoring stderr in cloudmgr.Image.manage().
-
-### [26.4.2] - 2018-08-08
-
-- Changed
-  - Ignoring stderr in cloudmgr.Image.tag().
-  - Pylint cleanup on cloudmgr module.
-
-### [26.4.1] - 2018-08-08
-
-- Changed
-  - Fixed issue with cmds.SysCmdRunner keeping keys from last run.
-  - Fix expander.Expander.expand_file() failure when intermediate empty directories don't exist.
-  - expander.Expander.expand_directory() double recurses into directories.
-  - Pylint cleanup on expander module.
-
-### [26.4.0] - 2018-08-01
-
-- Added
-  - Added build.DockerNodeProduct() and build.DockerDotNetCoreProduct().
-
-- Changed
-  - Fix qbpy issues.
-  - Upgraded GitPython to 2.1.11.
-  - Upgraded setuptools to 40.0.0.
-
-### [26.3.0] - 2018-07-13
-
-- Added
-  - Added timeout parameter to servermgr.Process.manage().
-
-- Changed
-  - Fixed timeout checks in servermgr.
-
-### [26.2.0] - 2018-07-12
-
-- Added
-  - Added timeout parameter to servermgr.Service.manage().
-
-- Changed
-  - sysutil.syscmd(): Add an extra -t to ssh on remote calls to prevent blocking in some situations.
-
-### [26.1.3] - 2018-07-11
-
-- Changed
-  - Re-enable remove service management for Linux.
-
-### [26.1.2] - 2018-07-09
-
-- Changed
-  - Missed case compare change when running on Windows.
-
-### [26.1.1] - 2018-07-09
-
-- Changed
-  - Ignore case on Windows when running command drivers.
-
-### [26.1.0] - 2018-07-05
-
-- Added
-  - Added pyodbc module at version 4.0.23.
-
-- Changed
-  - Upgraded docker to 3.4.1.
-  - Upgraded PyQt5 to 5.11.2.
-
-### [26.0.1] - 2018-06-29
-
-- Changed
-  - Fixed issues where servermgr.Server().get_service() thrown an error rather than None if the service is not found on CentOS 6.9.
-
-### [26.0.0] - 2018-06-29
-
-- Added
-  - Added support for Linux processes in servermgr.
-  - Added EUPBuilder and EUPProduct.
-
-- Changed
-  - Fixed issues with servermgr.ServerPath when Server is local.
-  - Improved servermgr.ServerPath.copy() logic when remote is local.
-  - Upgraded requests to 2.19.1.
-  - Upgraded docker to 3.4.0.
-
-### [25.0.1] - 2018-06-06
-
-- Changed
-  - Fix issue setting default verfiles for MSBuild DB projects.
-
-### [25.0.0] - 2018-06-06
-
-- Changed
-  - Remove product definition defaults except for name from prdb.ProductDB.add_product().
-
-### [24.1.0] - 2018-06-05
-
-- Added
-  - Added support for new code roll parameters to prdb.ProductDB.add_product().
-
-### [24.0.1] - 2018-06-05
-
-- Changed
-  - Fix version calculations in build module.
-
-### [24.0.0] - 2018-06-05
-
-- Added
-  - Added pkgtype arg to build.MavenBuilder class.
-  - Added ant support.
-  - Added support for creating, switching and merging git branches.
-
-- Changed
-  - Pass release argument to maven in build.MavenBuilder.
-  - Moved argument processing from build execution to Product instantiation.
-  - Converted initializers to use tuple() instead of None guard.
-  - Accept default args in ActionCommandRunner.
-  - Improved git branch management.
-  - Upgraded google-cloud to 0.33.1.
-  - Upgraded GitPython to 2.1.10.
-  - Upgraded setuptools to 39.2.0.
-  - Upgraded unittest-xml-reporting to 2.2.0.
-
-### [23.0.0] - 2018-05-01
-
-- Changed
-  - Upgraded docker to 3.3.0.
-  - Upgraded setuptools to 39.1.0.
-
-- Removed
-  - Removed sysutil.recopytree().
-
-### [22.2.2] - 2018-04-25
-
-- Changed
-  - Remove Google Cloud login on every command.
-
-### [22.2.1] - 2018-04-25
-
-- Changed
-  - Need to login to Google Cloud instance before every command.
-
-### [22.2.0] - 2018-04-24
-
-- Added
-  - Added lang.flatten() and flatten_output argument to sysutil.syscmd().
-
-- Changed
-  - GitPython doesn't handle pathlib.Path objects.
-
-### [22.1.5] - 2018-04-18
-
-- Changed
-  - Fixed issue where fileutil.unpack does not work if dest argument is used.
-
-### [22.1.4] - 2018-04-17
-
-- Changed
-  - Fixed minor_version calculation for single word versions.
-
-### [22.1.3] - 2018-04-17
-
-- Changed
-  - Fixed minor_version calculation for single word versions.
-
-### [22.1.2] - 2018-04-16
-
-- Removed
-  - Removed pypiwin32 since docker specifies a fixed version.
-
-### [22.1.1] - 2018-04-16
-
-- Added
-  - Added pypiwin32 back as it is used by some other package.
-
-- Changed
-  - Fix minor issues with maven builds.
-
-### [22.1.0] - 2018-04-13
-
-- Added
-  - Added build.VisualStudioDatabase product type.
-  - Added build.MavenBuilder and MavenProduct.
-  - Added ability to parse python data types in lang.str_to_pythonval().
-  - Added append_stderr option to sysutil.syscmd().
-
-- Changed
-  - Fix fileutil.unpack to work with pathlib.Path objects.
-  - Upgrade docker to 3.2.1.
-  - Improved SQLScript.execute().
-
-### [22.0.0] - 2018-03-30
-
-- Added
-  - Added cmds.SysCmdRunner as a generalized replacement of build.run_build_command.
-  - Added cloudmgr module.
-  - Added support for adding and removing IIS sites, apps, and pools.
-  - Added support for adding and removing servermgr.ScheduledTask.
-
-- Changed
-  - Added ability to use Logger without writing to a file.
-  - Make sure npm calls fail when returning a non-zero error code.
-  - Fixed issue with setting a null list of version files on MSBuildBuilder.
-  - Update docker to 3.1.4.
-  - Update GitPython to 2.1.9.
-
-### [21.0.0] - 2018-03-19
-
-- Added
-  - Added artifact archive support to base Builder class.
-
-- Changed
-  - Fix Windows to Windows remote file copy in servermgr.ServerPath().copy().
-  - Fix build.ConfigurationBuilder use of verfiles.
-  - Update docker to 3.1.3.
-
-- Removed
-  - Removed automated post-build expansion of config files in build.Builder.execute().
-  - Removed arch argument to build.Builder.
-
-### [20.0.0] - 2018-03-19
-
-- Changed
-  - Overhaul servermgr.ServerPath() to subclass pathlib.PurePath().
-  - Update setuptools to 39.0.1.
-
-### [19.0.2] - 2018-03-16
-
-- Changed
-  - Fixed use of walk with Path().
-
-### [19.0.1] - 2018-03-14
-
-- Changed
-  - Use the --pull option on docker builds.
-
-### [19.0.0] - 2018-03-13
-
-- Added
-  - Added branch and environment information to PRDB.
-  - Added support for .Net Core versioning in .csproj files.
-
-- Changed
-  - Changed from os.path usage to pathlib.Path.
-  - Update docker to 3.1.1
-  - Update PyQt5 to 5.10.1
-  - Update pywin32 to 223
-  - Update setuptools to 38.5.2
-
-- Removed
-  - Removed the PRDB build, release, and revision information.
-  - Removed workspace and cmsclient support.
-
-### [18.0.0] - 2018-02-21
-
-- Added
-  - Added build.DockerUnitTester for extracting test results run during Docker image build.
-
-- Changed
-  - Use Docker Python API instead of Docker CLI.
-
-- Removed
-  - Removed the civars.txt file.
-
-### [17.1.3] - 2018-02-19
-
-- Added
-  - Added Docker Python API.
-
-- Changed
-  - Fixed servermgr module use of sysutil.syscmd.
-
-### [17.1.2] - 2018-02-13
-
-- Changed
-  - Improved menu.SimpleMenu implementation.
-  - Update setuptools to 38.5.1
-  - Update unittest-xml-reporting to 2.1.1
-  - Update p4python to 2017.2.1615960
-
-### [17.1.1] - 2018-02-01
-
-- Changed
-  - Fixed issue using both lists and tuples.
-
-### [17.1.0] - 2018-01-30
-
-- Added
-  - Added extra_vars argument to build.ConfigurationBuilder.
-
-### [17.0.0] - 2018-01-29
-
-- Changed
-  - Update pypiwin32 to 222.
-  - Update PyQt5 to 5.10.
-  - Changed the repo reference file name.
-  - Always publish repo references in artifacts directory for Docker builds.
-
-- Removed
-  - Removed slacker dependency.
-  - Removed obsolete static variable.
-
-### [16.1.0] - 2018-01-18
-
-- Added
-  - Added support for Docker images push to Google Cloud registry.
-
-### [16.0.1] - 2018-01-11
-
-- Changed
-  - Fixed build.VisualStudioApplication to work with MSBuildBuilder changes.
-
-### [16.0.0] - 2018-01-10
-
-- Added
-  - Added netutil.download.
-  - Added support for enabling/disabling system services.
-  - Added to sysutil: create_user, create_groups.
-
-- Changed
-  - Replace sysutil.chmodtree with chmod/chown with recursive parameter.
-  - Make Cmd driver processing case-sensitive.
-  - Update sysutl.syscmd to take command, arg1, arg2 rather than cmdspec.
-  - Updated internal version number to three digits.
-  - Fixed error with unpacking compressed tar files.
-  - Update setuptools to 38.4.0.
-
-### [15.4.0] - 2017-12-19
-
-- Added
-  - Improved MSTest support.
-  - Build completed successfully message.
-
-- Changed
-  - Update default version file for webapp project type.
-  - Update setuptools to 38.2.4.
-  - Update virtualwrapper-win to 1.2.5.
-  - Update GitPython to 2.1.8.
-  - Update cx_Freeze to 5.1.1.
-
-### [15.3.0] - 2017-12-07
-
-- Added
-  - Added VisualStudioWebsite and VisualStudioWebapp.
-
-- Changed
-  - Improve product and builder argument handling.
-  - Added leader to build messages.
-  - Change Docker tag to be just the buildname.
-
-- Removed
-    -Removed vsver argument to Visual Studio products and builders.
-
-### [15.2.0] - 2017-11-30
-
-- Added
-  - Added create_package argument to CxFreezeBuilder.
-
-- Changed
-  - Don't require packages which aren't available in Docker Alpine containers.
-  - Don't install PyQt5 on unsupported Linux distributions.
-  - Improve Linux build OS determination in platarch.get_type.
-
-### [15.1.1] - 2017-11-29
-
-- Changed
-  - Make sure all __getattr__ calls raise AttributeError on failure.
-
-### [15.1.0] - 2017-11-28
-
-- Added
-  - Added VisualStudioWebapp product type.
-  - Added hasapp option to VisualStudioWebsite product type.
-
-- Changed
-  - Update setuptools to 38.2.3.
-
-### [15.0.5] - 2017-11-27
-
-- Changed
-  - Update setuptools to 38.2.1.
-  - Update PyQt5 to 5.9.2.
-
-### [15.0.4] - 2017-11-22
-
-- Changed
-  - Updated multi-server build config file handling.
-  - Update setuptools to 37.0.0.
-  - Update virtualwrapper-win to 1.2.4.
-  - Update PyQt5 to 5.9.1 on Linux.
-
-### [15.0.3] - 2017-11-16
-
-- Changed
-  - Fix multi-server build config file handling.
-
-### [15.0.2] - 2017-11-15
-
-- Changed
-  - Fix build config file handling.
-
-### [15.0.1] - 2017-11-13
-
-- Changed
-  - PyQt5 downgraded to 5.9 on Linux since 5.9.1 is not available.
-
-### [15.0.0] - 2017-11-13
-
-- Changed
-  - Improve the way build arguments are passed to the build through the command line.
-  - Allow more control of docker registry push.
-  - Don't print debugging output unless environment variable set.
-  - Updated dependencies: setuptools to 36.7.1, PyQt5 to 5.9.1.
-
-### [14.0.4] - 2017-11-08
-
-- Changed
-  - Add more ignore strings to npm build.
-
-### [14.0.3] - 2017-11-06
-
-- Changed
-  - PROG_FILES should have the same data type on Linux as Windows.
-
-### [14.0.2] - 2017-11-06
-
-- Changed
-  - Fixed issue with PROG_FILES import on Linux.
-
-### [14.0.1] - 2017-11-06
-
-- Changed
-  - Fixed issue with PROG_FILES import on Linux.
-
-### [14.0.0] - 2017-11-06
-
-- Added
-  - Added VisualStudioBuilder and VisualStudioWebsite.
-  - Added MSTestUnitTester.
-  - Added support for running remote commands on a different OS.
-  - Add cross-platform support to servermgr module.
-  - Moved Procedure classes to new expander module.
-
-- Changed
-  - Moved Expander from fileutil to new expander module.
-  - Fix Node build on Windows.
-  - Allow servermgr.Server() usage to default to localhost.
-  - Renamed all Exceptions to Errors.
-  - Update setuptools to 36.6.0.
-  - Update virtualwrapper-win to 1.2.3.
-
-- Remove
-  - netutil.remote_copy replaced by servermgr.ServerPath.copy.
-
-### [13.2.3] - 2017-10-09
-
-- Changed
-  - Fix Node build on Windows.
-
-### [13.2.2] - 2017-10-03
-
-- Changed
-  - Update GitPython to 2.1.7.
-
-### [13.2.1] - 2017-09-28
-
-- Changed
-  - Add more strings to ignore during npm commands.
-
-### [13.2.0] - 2017-09-26
-
-- Changed
-  - Improve Node.js builds.
-  - Update GitPython to 2.1.6.
-
-### [13.1.4] - 2017-09-25
-
-- Changed
-  - Inhibit un-checkout on PRDB close for Git.
-
-### [13.1.3] - 2017-09-21
-
-- Changed
-  - Speed up Git info clients by cloning to depth 1.
-
-### [13.1.2] - 2017-09-21
-
-- Removed
-  - IMPORT_GIT and IMPORT_PERFORCE don't work as expected.
-
-### [13.1.1] - 2017-09-21
-
-- Added
-  - IMPORT_GIT control flag.
-
-### [13.1.0] - 2017-09-21
-
-- Added
-  - Added support for Docker builds.
-  - Added Git support.
-
-- Changed
-  - Update setuptools to 36.5.0.
-  - Update virtualwrapper-win to 1.2.2.
-
-### [13.0.2] - 2017-08-28
-
-- Changed
-  - Update requests to 2.18.4.
-  - Update setuptools to 36.3.0.
-  - Update slacker to 0.9.60.
-
-### [13.0.1] - 2017-08-24
-
-- Changed
-  - Removed extraneous period in package creation.
-  - Create the package using LZMA compression.
-  - Update chmod usage for better UNIX support.
-
-### [13.0.0] - 2017-08-22
-
-- Added
-  - Added build.GNUProduct class.
-
-- Changed
-  - Improved build.GNUBuilder.
-
-### [12.2.0] - 2017-08-18
-
-- Added
-  - SERVICE_SIGNALS.restart for use with servermgr.Service on Linux.
-  - More debugging output from sysutil.syscmd.
-
-- Changed
-  - Throw away output on Linux when remotely managing a service to avoid intermittent hang.
-
-### [12.1.2] - 2017-08-17
-
-- Changed
-  - Protect cms against fake git import.
-
-### [12.1.1] - 2017-08-14
-
-- Changed
-  - Add -t argument to ssh on remote Linux commands to prevent hangs.
-
-### [12.1.0] - 2017-08-11
-
-- Added
-  - Add Linux support to build.CxFreezeBuilder.
-  - Added LZMA (xz) creation support to fileutil.pack.
-
-- Removed
-  - Remove workaround for Python 3.6.0 bug from build.CxFreezeBuilder.
-
-### [12.0.0] - 2017-08-08
-
-- Added
-  - Linux support for servermgr.Service and sysutil.syscmd with remote=True.
-
-### [11.1.0] - 2017-08-07
-
-- Added
-  - Added config property to configmgr.ConfigCollection.
-  - Added build.ConfigurationBuilder and build.ConfigurationProduct classes.
-
-- Changed
-  - Update requests to 2.18.3.
-  - Update setuptools to 36.2.7.
-
-### [11.0.3] - 2017-07-12
-
-- Changed
-  - Improve symlink handing in build.NodeJSBuilder.
-  - Update p4python to 2017.1.1526044.
-  - Update PyQt5 to 5.9.
-
-### [11.0.2] - 2017-07-05
-
-- Changed
-  - Protect sysutil.syscmd against spaces in commands and argument names when using the shell.
-  - Minor NodeJSBuilder improvements.
-  - Improve lang.str_to_pythonval algorithm.
-  - Fix missing import.
-
-### [11.0.1] - 2017-06-20
-
-- Changed
-  - Add is_local property to servermgr.Server.
-  - Improve error checking on robocopy in servermgr.ServerPath.copy method.
-
-### [11.0.0] - 2017-06-19
-
-- Changed
-  - The handling of build information the build module has been overhauled to remove reliance on the command line and PRDB.
-  - Update requests to 2.18.1 and setuptools to 36.0.1.
-
-### [10.0.3] - 2017-06-15
-
-- Changed
-  - When sysutil.syscmd is run with useshell, pass the command and args as a string to Popen as suggested by the documentation.
-
-### [10.0.2] - 2017-06-14
-
-- Changed
-  - Catch any PyQt load failure in version module to protect against missing GNUC libs.
-  - Determine users home directory in a cross-platform way.
-  - Rename some variables.
-
-### [10.0.1] - 2017-06-09
-
-- Changed
-  - The node npm command needs to be run by the shell.
-
-### [10.0.0] - 2017-06-01
-
-- Added
-  - Converted the envcfg module to configmgr.
-  - Added Linux support.
-  - Added GNUBuilder.
-  - Added statemachine.StateMachine.reset method.
-  - Added statemachine.StateMachine.start method to facilitate crash recovery.
-
-- Changed
-  - Update error related to Linux support.
-  - The servermgr.Server.run_command method should not run the command remotely if the server is local.
-  - Add more files ignored when build.NodeBuilder publishes.
-  - Updated dependencies: cx-Freeze to 5.0.2, requests to 2.17.3, slacker to 0.9.50.
-
-### [9.0.0] - 2017-05-16
-
-- Added
-  - Added support for using the node package.json file as a version file.
-
-- Changed
-  - Change WMIObject type to a string to allow grabbing any available.
-
-### [8.0.1] - 2017-05-08
-
-- Added
-  - Added dependency on P4Python.
-  - Add privileged run option to psexec in sysutil.syscmd.
-
-- Changed
-  - Upgrade setuptools to 35.0.2.
-  - Ignore more robocopy codes that indicate success in servermgr.ServerPath.copy.
-  - Fix issue with LoadBalancer management of a Server without DNS name resolution available.
-
-### [8.0.0] - 2017-04-26
-
-- Changed
-  - Raise ServerObjectManagementException on all COM and WMI connection errors.
-
-### [7.1.0] - 2017-04-24
-
-- Changed
-  - Improved build.MochaTest.
-
-### [7.0.0] - 2017-04-24
-
-- Added
-  - Require the unittest-xml-reporting package.
-  - build.PythonUnitTester.
-  - build.MochaTester.
-
-- Changed
-  - Updated build for new build.Product definition.
-
-### [6.0.1] - 2017-04-21
-
-- Changed
-  - Update build.run_system_command for new syscmd usage.
-
-### [6.0.0] - 2017-04-20
-
-- Added
-  - servermgr.LoadBalancer.get_cache_content_group and flush_cache_content.
-
-- Changed
-  - Changed servermgr.Server wmi_connect arg to defer_wmi.
-  - Let servermgr.Server make WMI connection when needed.
-  - Fixed statemachine unit tests.
-  - Update iispy.IISConfigurationSection to be more section generic.
-  - Upgrade setuptools to 35.0.1.
-
-### [5.0.0] - 2017-04-17
-
-- Added
-  - servermgr.Server.remove_directory method.
-  - ServerPath object for better remote file management.
-
-- Changed
-  - servermgr.Server.run_remote_command method change to run_command.
-  - Allow servermgr.Server.run_command to take a string or list argument.
-  - Fixed issue with statemachine rollback.
-  - Allow the IP Address to be passed in to Server to get around lack of name resolution.
-  - Fix problems with LoadBalancer usage of Server objects.
-  - Provide enum for Service states.
-  - Delete WMI object reference before refreshing to prevent locking the WMI interface.
-  - Increase the wait time for service state checks.
-  - Return result from send in netutil.send_email.
-
-### [4.4.0] - 2017-04-05
-
-- Added
-  - Ability to pass credentials to sysutil.syscmd when running remotely.
-  - Ability to inhibit WMI connection on servermgr.Server instantiation.
-  - servermgr.Server.run_remote_command method.
-  - Provide servermgr.COMObject.disconnect() method.
-
-- Changed
-  - Improve servermgr.ServerObjectManagementException.REMOTE_PERMISSION_ERROR wording.
-  - Allow servermgr.COMObject to be initialized with a win32com client object.
-
-### [4.3.1] - 2017-04-03
-
-- Added
-  - Provide log_filename property for Logger.
-  - Fix system command call in sqlscript.
-
-- Changed
-  - Pin requirements to specific versions.
-
-### [4.3.0] - 2017-03-31
-
-- Added
-  - New envcfg module.
-
-- Changed
-  - Fixed sqlscript usage of syscmd.
-
-### [4.2.0] - 2017-03-29
-
-- Added
-  - Authorization parameter to SQLScript.
-  - Authorization parameter to servermgr objects.
-  - Process management to servermgr.
-  - Ability to redirect output to a Qt widget.
-  - Added COM support to server mgr.
-  - Added IIS support to servermgr.Server.
-  - Check for server existence in servermgr.Server.
-  - Provide iispy.IISInstance.exists property.
-  - Default cmds.Commander option of --quiet.
-  - cmds.Commander --raise-on-error parameter to throw errors when parser problem.
-  - Ability to get current Logger.level.
-
-- Changed
-  - Use closing and suppress from contextlib.
-  - Fix sys module usage.
-  - Allow SQLScript to be used in a with statement.
-  - Return output from iispy.IISInstance.reset.
-
-### [4.1.1] - 2017-03-21
-
-- Changed
-  - Updated DEFAULT_PRODUCT_DB.
-  - Make Logger logname argument required.
-
-### [4.1.0] - 2017-03-20
-
-- Added
-  - Added rollback method to StateMachine.
-  - Added exist property to Service.
-
-- Changed
-  - Convert possible string to server object in LoadBalancer method.
-
-### [4.0.0] - 2017-03-17
-
-- Added
-  - Added the statemachine module.
-  - Added the servermgr module.
-  - Added requirement for slacker module.
-  - Added requirement for WMI module.
-
-- Changed
-  - Update setuptools to 34.3.2.
-  - Throw RaiseAttribute when appropriate.
-
-- Removed
-  - Removed the singleton implementations since those can be handled with global instances in Python.
-
-### [3.0.0] - 2017-03-09
-
-- Changed
-  - Allow fileutil.Expander use non-strings for replacement.
-  - Fix issue with use of variable named 'path' in sysutil module.
-  - Rename home directory variable.
-  - Update PyQt to 5.8.1.1.
-  - Update setuptools to 34.3.1.
-
-### [2.0.1] - 2017-03-07
-
-- Changed
-  - Fixed crash when the command is not in the driver.
-  - Fixed problem in fileutil.Expander.expand_directory() where it did not popd().
-
-### [2.0.0] - 2017-03-03
-
-- Changed
-  - Improve expansion condition evaluation when the condition contains a variable.
-  - Cleanup expression condition exception handling.
-  - Fix issue with Perforce integration.
-  - Rename iispy member function to be consistent.
-
-### [1.0.1] - 2017-02-27
-
-- Changed
-  - Fixed issues with XML parsing.
-  - Upgrade setuptools to 34.3.0.
-
-### [1.0.0] - 2017-02-21
-
-- Changed
-  - Fixed bad imports.
-  - Fixed bad return in str_to_pythonval.
-  - Change xml parser to standard in xml module.
-  - Rename constant in data module to uppercase.
-  - Fix issue in data module when returning columns in XML table.
-  - Upgrade PyQt5 to 5.8.
-  - Upgrade setuptools to 34.2.0.
-
-### [0.12] - 2017-02-09
-
-- Changed
-  - Improved Cmd error handling.
-  - Fixed import issue.
-
-### [0.11] - 2017-02-09
-
-- Added
-  - Created fileutil module from file-related init functions.
-
-- Changed
-  - Moved system-related init functions to sysutil.
-  - Convert expander to a class.
-  - Don't raise custom exceptions inside standard ones.
-  - Fix typo in str_to_pythonval().
-  - Cleanup fileutil.spew().
-
-- Removed
-  - Move procedure module to BatCave.
-
-### [0.10] - 2017-02-07
-
-- Changed
-  - Update setup.py to include all required modules.
-
-### [0.9] - 2017-02-06
-
-- Changed
-  - Update CxFreezeBuilder to handle Python 3.6.0 issue with process module.
-
-### [0.8] - 2017-02-06
-
-- Added
-  - sysutil.is_user_administrator()
-
-### [0.7] - 2017-02-03
-
-- Added
-  - Support for building Python applications using cx_Freeze.
-  - Support for debugging output during syscmd execution.
-  - Module for remote IIS administration.
-  - bool_to_str().
-  - Support for running commands on remote systems.
-  - Created netutil and sysutil modules.
-  - Require xmltodict (for new iispy module).
-  - Modules for network and system utilities created from __init__ functions.
-
-- Changed
-  - Upgraded requests module.
-  - Moved is_debug from module initialization to lang submodule.
-  - Rename debug environment variable.
-  - Use new Python 3 super().
-  - Update syscmd to use new Python 3 subprocess module features.
-  - Cleanup imports.
-  - Inhibit return of stderr lines when ignorestderr is set in syscmd.
-
-- Removed
-  - Serialization support from syscmd.
-
-### [0.6] - 2017-01-27
-
-- Changed
-  - Use USERPROFILE for default PRDB database.
-
-### [0.5] - 2017-01-27
-
-- Added
-  - CHANGELOG.rst.
-
-- Changed
-  - Allow the command line parser to be passed in.
-  - Update the location of the default product database.
-
-### [0.4] - 2017-01-25
-
-- Added
-  - Unit tests.
-
-- Changed
-  - When an application calls get_version_info(), return info for the app and not this module.
-  - Improved get_version_info() output format.
-
-### [0.3] - 2017-01-17
-
-- Added
-  - Support for deployment automation.
-
-### [0.2] - 2017-01-16
-
-- Added
-  - Support for building Node.js applications.
-
-- Changed
-  - Improved output during automation.
-
-### [0.1] - 2017-01-12
-
-- Initial release.
-
-<!--- cSpell:ignore docstrings platarch cmds psutil servermgr pywin sqlscript verfiles cloudmgr qbpy pkgtype unittest recopytree pathlib pypiwin
-      cSpell:ignore pythonval fileutil cmsclient civars chmodtree sysutl cmdspec webapp virtualwrapper configmgr buildname vsver hasapp useshell
-      cSpell:ignore GNUC envcfg pipenv statemachine psexec getattr contextlib logname xmltodict ignorestderr USERPROFILE netutil assemblyinfo
-      cSpell:ignore setattr iispy virtualenv prdb syscmd -->
-=======
-# Change Log
-
-All notable changes to this project will be documented in this file.
-
-The format is based on [Keep a Changelog](http://keepachangelog.com/)
-and this project adheres to [Semantic Versioning](http://semver.org/).
-
-## Current Release
-
-### [38.0.1] - 2020-02-13
-
-- Changed
-  - Fixed str_to_pythonval when ~ in value. (GitLab #42)
-
-
-## Release History
-
-### [38.0.0] - 2019-10-30
-
-- Added
-  - Added auto-increment of the release during production publish. (GitLab #15)
-  - Added release instructions to README.rst. (GitLab #20)
-  - Added better control on k8s.Cluster.create_job with wait_for and timeout options. (GitLab #24)
-
-- Changed
-  - Renamed hallog to logger. (GitLab #25)
-  - Converted README and CHANGELOG from restructuredText to Markdown.
-
-### [37.1.2] - 2019-10-29
-
-- Changed
-  - Fixed kubectl issue. (GitLab #22)
-
-### [37.1.1] - 2019-10-28
-
-- Added
-  - Added missing Kubernetes module requirement. (GitLab #21)
-
-### [37.1.0] - 2019-10-28
-
-- Added
-  - Added initial Kubernetes support module. (GitLab #17)
-
-- Changed
-  - Fix installation on Android. (GitLab #10)
-  - Use cmd.Client for git interactions in build.py. (GitLab #16)
-  - Need to pass the release number in when publishing. (GitLab #18)
-  - Converted from pipenv to standard pip requirements file. (GitLab #19)
-  - Improved logging in build.py.
-
-### [37.0.1] - 2019-10-24
-
-- Added
-  - Added project links to setup.py. (GitLab #3)
-  - Added GitLab CI/CD file. (GitLab #7, #14)
-  - Create GitLab release at release time in build.py. (GitLab #9)
-
-- Changed
-  - Made dependencies less restrictive. (GitLab #2)
-  - Cleaned up setup.py. (GitLab #3)
-  - Downgraded build environment to Python 3.7 since psutil not built for 3.8 yet. (GitLab #4)
-  - Added GitLab CI/CD support to build.py. (GitLab #7)
-  - Fixed switch for Python 3.7 StopIteration behavior.
-
-- Removed
-  - Removed build related dependencies. (GitLab #3)
-  - Removed old dependencies. (GitLab #3, #11)
-
-### [37.0.0] - 2019-10-15
-
-- Added
-  - Added support for publishing to PyPi.
-
-- Changed
-  - Updated build.py to not rely on build and prdb modules.
-
-- Removed
-  - Moved build and prdb modules to a separate project.
-
-### [36.3.2] - 2019-09-26
-
-- Changed
-  - Fix update_cfg_list rename to updater.
-
-### [36.3.1] - 2019-09-26
-
-- Changed
-  - Convert Path to str before passing to COM handler.
-
-### [36.3.0] - 2019-09-19
-
-- Changed
-  - Allow multiple property holders in Expander.
-  - Fix lang.flatten() and add lang.flatten_string_list().
-  - Allow bypass of nuget restore in MSBuildBuilder.
-  - Make sure the results is a Path() in MSTestUnitTester.
-  - Add support for dashboards to the qbpy module.
-  - Fix build when docker authentication fails.
-  - Upgrade cx_Freeze to 5.1.1.
-  - Upgrade GitPython to 3.0.2.
-  - Upgrade pyodbc to 4.0.27.
-  - Upgrade PyQt5 to 5.13.1.
-  - Upgrade setuptools to 41.2.0.
-
-### [36.2.0] - 2019-07-25
-
-- Added
-  - Added build.DotCoverTester().
-  - Added build.NUnitTester().
-  - Added support for command arguments on servermgr.Server().create_scheduled_task().
-
-### [36.1.1] - 2019-07-15
-
-- Changed
-  - Fix servermgr.ScheduledTask().TASK_PATH definition on Linux.
-
-### [36.1.0] - 2019-07-12
-
-- Added
-  - Added start_in and disable arguments to servermgr.Server().create_scheduled_task().
-
-- Changed
-  - Fix servermgr.Server().create_scheduled_task() issue when spaces in task executable path.
-
-### [36.0.0] - 2019-07-05
-
-- Changed
-  - Improved options for servermgr.Server().create_scheduled_task().
-  - Upgraded docker to 4.0.2.
-  - Upgraded PyQt to 5.13.0.
-
-### [35.1.0] - 2019-06-17
-
-- Added
-  - Add servermgr.Server create_service() and remove_service() methods.
-
-- Changed
-  - Don't perform a remote appcmd call on the local host in iispy.
-  - Upgraded docker to 4.0.1.
-  - Upgraded psutil to 5.6.3.
-  - Upgraded PyQt to 5.12.2.
-  - Upgraded requests to 2.22.0.
-
-### [35.0.0] - 2019-05-08
-
-- Changed
-  - Allow ConfigCollection to take a pathlib.Path object.
-  - Fix error in qbpy.QuickBuildCfg._get_id().
-  - Fix configmgr parent/include processing.
-  - Upgraded psutil to 5.6.2.
-  - Upgraded setuptools to 41.0.1.
-
-### [34.0.0] - 2019-04-25
-
-- Added
-  - Added CopyBuilder and CopyProduct to build module.
-  - Added option to both publish and extract files from docker container.
-  - Added __setattr__(), enable(), and disable() to qbpy.QuickBuildCfg.
-  - Added qbpy.QuickBuildBuild class to support wait flag in QuickBuildCfg.disable().
-
-### [33.1.0] - 2019-04-17
-
-- Added
-  - Added redirect_output argument to build.MSBuildBuilder.
-  - Added Server.get_scheduled_task_list() method.
-  - Added Server.get_service_list() method.
-
-- Changed
-  - Fixed issues with C-Sharp version files and created Builder.update_cs_assemblyinfo().
-  - Upgraded docker to 3.7.2.
-  - Upgraded setuptools to 41.0.0.
-  - Upgraded unittest-xml-reporting to 2.5.1.
-  - Fixed lang.str_to_pythonval() to convert None.
-
-### [33.0.2] - 2019-03-26
-
-- Changed
-  - Upgraded docker to 3.7.1.
-  - Upgraded psutil to 5.6.1.
-  - Upgraded PyQt5 to 5.12.1.
-
-### [33.0.1] - 2019-03-22
-
-- Changed
-  - Replace use of property decorator when getter has optional arguments.
-
-### [33.0.0] - 2019-03-05
-
-- Added
-  - Added support for extracting build artifacts from container builds.
-
-- Changed
-  - Use property decorator.
-  - Fix bad use of self.
-  - Don't install cx_Freeze if Python > 3.6.
-  - Upgraded psutil to 5.5.1.
-  - Upgraded pyodbc to 4.0.26.
-
-- Removed
-  - Removed virtualenv.
-
-### [32.0.0] - 2019-02-14
-
-- Added
-  - Added support for nested configurations.
-  - Added build.ConfigurationBuilder() argument ignore_configs.
-  - Added start and stop methods to iispy.IISInstance.
-  - Added ignore_files and no_expand_files to build.ConfigurationBuilder and expander.Expander.expand_directory().
-  - Added prdb.Product.children property.
-
-- Changed
-  - Server().get_iis_instance() should return local reference.
-  - Made all names more Pythonic.
-  - Made module constants into class member variables where possible.
-  - Fixed usage of configure and make in GNUBuilder.
-  - Upgraded psutil to 5.5.0.
-  - Upgraded pyQt to 5.12.
-  - Upgraded setuptools to 40.8.0.
-
-### [31.0.0] - 2019-01-11
-
-- Added
-  - Added qbpy.QuickBuildCfg.remove() method.
-
-- Changed
-  - Fix git errors on push not throwing catch-able exceptions.
-  - Updated PRDB schema to use good python naming convention.
-  - Make sure iispy module does not cause an import failure on Linux.
-  - Provide proper iteration on groups, classes, and properties in prdb module.
-  - Provide interface for adding a property class.
-  - Upgraded docker to 3.7.0.
-  - Upgraded p4python to 2018.2.1743033.
-  - Upgraded pyodbc to 4.0.25.
-  - Upgraded unittest-xml-reporting to 2.2.1.
-
-### [30.0.3] - 2019-01-09
-
-- Changed
-  - Fix expander.Expander.evaluate_expression().
-
-### [30.0.2] - 2018-12-18
-
-- Changed
-  - Fix build.EUPBuilder commander.Commander variable handling.
-
-### [30.0.1] - 2018-12-17
-
-- Changed
-  - Revert inadvertent PRDB schema change.
-
-### [30.0.0] - 2018-12-13
-
-- Changed
-  - Improved platarch.Platform().
-  - Use commander.Commander() to parse build arguments.
-  - Improved cx_Freeze package creation logic.
-  - Moved cmds functions to sysutil.
-  - Renamed cmds module to commander.
-  - Upgraded docker to to 3.6.0.
-  - Upgraded psutil to to 5.4.8.
-  - Upgraded requests to 2.21.0.
-  - Upgraded setuptools to 40.6.3.
-  - Final Pylint cleanup.
-
-- Removed
-  - Moved BaRT specific support module to BaRT.
-
-### [29.1.1] - 2018-11-29
-
-- Changed
-  - Fixed remote_powershell member of iispy.IISInstance.
-
-### [29.1.0] - 2018-11-27
-
-- Added
-  - Added no_powershell option to iispy.IISInstance.
-
-### [29.0.2] - 2018-11-20
-
-- Changed
-  - Fix double remote option sent to syscmd by iispy.appcmd().
-
-### [29.1.0] - 2018-11-02
-
-- Changed
-  - User the docker client to manage Google registry images.
-  - Upgraded setuptools to 40.5.0.
-
-### [29.0.1] - 2018-10-24
-
-- Changed
-  - Fixed servermgr.Service.get_service() on Windows.
-
-### [29.0.0] - 2018-10-22
-
-- Added
-  - Added servermgr.LoadBalancer support for adding a VIP.
-  - Added upstart support to servermgr.Service().
-
-- Changed
-  - Fixed SysV service management in servermgr.LinuxService.
-  - Upgraded docker to to 3.5.1.
-  - Upgraded requests to 2.20.0.
-
-### [28.0.3] - 2018-10-10
-
-- Changed
-  - Fixed service servermgr service detection on non-systemctl Linux systems.
-
-### [28.0.3] - 2018-10-08
-
-- Changed
-  - Pass credentials on remote command in servermgr.Server.run_command().
-
-### [28.0.2] - 2018-10-04
-
-- Changed
-  - Upgraded PyQt to to 5.11.3.
-  - Upgraded pywin32 to 224.
-
-### [28.0.1] - 2018-10-02
-
-- Changed
-  - Fixed issue with servermgr.LinuxService.status failing on Linux2.
-
-### [28.0.0] - 2018-09-26
-
-- Added
-  - Added support for running remote commands using PowerShell from Windows to Windows.
-
-- Changed
-  - Pylint cleanup of servermgr module.
-
-- Removed
-  - Removed sqlscript module.
-
-### [27.3.0] - 2018-09-24
-
-- Added
-  - Added virtual directory support to iispy.IISObject management.
-
-- Changed
-  - Improved appcmd handling in iispy module.
-  - Upgraded setuptools to 40.4.3.
-  - Pylint cleanup of setup.py.
-
-### [27.2.0] - 2018-09-19
-
-- Added
-  - Added start/stop support to iispy.IISObject management.
-
-- Changed
-  - Upgraded setuptools to 40.4.1.
-  - Pylint cleanup in iispy module.
-
-### [27.1.0] - 2018-09-07
-
-- Changed
-  - Improved cms.Client.merge().
-
-### [27.0.0] - 2018-08-24
-
-- Added
-  - Added cms.Client.chmod_files().
-
-- Changed
-  - Fix build.DockerDotNetCoreProduct() default for verfiles.
-  - Return AttributeError to fix hasattr() usage.
-  - Fixed issue with cms.Client.switch() creating existing branch.
-  - Convert cms to use arg list rather than requiring lists.
-  - Upgraded docker to 3.5.0.
-  - Upgraded google-cloud to 0.34.0.
-  - Upgraded psutil to 5.4.7.
-  - Upgraded pyodbc to 4.0.24.
-  - Upgraded setuptools to 40.2.0.
-  - Pylint cleanup on cms module.
-
-### [26.4.3] - 2018-08-08
-
-- Changed
-  - Ignoring stderr in cloudmgr.Image.manage().
-
-### [26.4.2] - 2018-08-08
-
-- Changed
-  - Ignoring stderr in cloudmgr.Image.tag().
-  - Pylint cleanup on cloudmgr module.
-
-### [26.4.1] - 2018-08-08
-
-- Changed
-  - Fixed issue with cmds.SysCmdRunner keeping keys from last run.
-  - Fix expander.Expander.expand_file() failure when intermediate empty directories don't exist.
-  - expander.Expander.expand_directory() double recurses into directories.
-  - Pylint cleanup on expander module.
-
-### [26.4.0] - 2018-08-01
-
-- Added
-  - Added build.DockerNodeProduct() and build.DockerDotNetCoreProduct().
-
-- Changed
-  - Fix qbpy issues.
-  - Upgraded GitPython to 2.1.11.
-  - Upgraded setuptools to 40.0.0.
-
-### [26.3.0] - 2018-07-13
-
-- Added
-  - Added timeout parameter to servermgr.Process.manage().
-
-- Changed
-  - Fixed timeout checks in servermgr.
-
-### [26.2.0] - 2018-07-12
-
-- Added
-  - Added timeout parameter to servermgr.Service.manage().
-
-- Changed
-  - sysutil.syscmd(): Add an extra -t to ssh on remote calls to prevent blocking in some situations.
-
-### [26.1.3] - 2018-07-11
-
-- Changed
-  - Re-enable remove service management for Linux.
-
-### [26.1.2] - 2018-07-09
-
-- Changed
-  - Missed case compare change when running on Windows.
-
-### [26.1.1] - 2018-07-09
-
-- Changed
-  - Ignore case on Windows when running command drivers.
-
-### [26.1.0] - 2018-07-05
-
-- Added
-  - Added pyodbc module at version 4.0.23.
-
-- Changed
-  - Upgraded docker to 3.4.1.
-  - Upgraded PyQt5 to 5.11.2.
-
-### [26.0.1] - 2018-06-29
-
-- Changed
-  - Fixed issues where servermgr.Server().get_service() thrown an error rather than None if the service is not found on CentOS 6.9.
-
-### [26.0.0] - 2018-06-29
-
-- Added
-  - Added support for Linux processes in servermgr.
-  - Added EUPBuilder and EUPProduct.
-
-- Changed
-  - Fixed issues with servermgr.ServerPath when Server is local.
-  - Improved servermgr.ServerPath.copy() logic when remote is local.
-  - Upgraded requests to 2.19.1.
-  - Upgraded docker to 3.4.0.
-
-### [25.0.1] - 2018-06-06
-
-- Changed
-  - Fix issue setting default verfiles for MSBuild DB projects.
-
-### [25.0.0] - 2018-06-06
-
-- Changed
-  - Remove product definition defaults except for name from prdb.ProductDB.add_product().
-
-### [24.1.0] - 2018-06-05
-
-- Added
-  - Added support for new code roll parameters to prdb.ProductDB.add_product().
-
-### [24.0.1] - 2018-06-05
-
-- Changed
-  - Fix version calculations in build module.
-
-### [24.0.0] - 2018-06-05
-
-- Added
-  - Added pkgtype arg to build.MavenBuilder class.
-  - Added ant support.
-  - Added support for creating, switching and merging git branches.
-
-- Changed
-  - Pass release argument to maven in build.MavenBuilder.
-  - Moved argument processing from build execution to Product instantiation.
-  - Converted initializers to use tuple() instead of None guard.
-  - Accept default args in ActionCommandRunner.
-  - Improved git branch management.
-  - Upgraded google-cloud to 0.33.1.
-  - Upgraded GitPython to 2.1.10.
-  - Upgraded setuptools to 39.2.0.
-  - Upgraded unittest-xml-reporting to 2.2.0.
-
-### [23.0.0] - 2018-05-01
-
-- Changed
-  - Upgraded docker to 3.3.0.
-  - Upgraded setuptools to 39.1.0.
-
-- Removed
-  - Removed sysutil.recopytree().
-
-### [22.2.2] - 2018-04-25
-
-- Changed
-  - Remove Google Cloud login on every command.
-
-### [22.2.1] - 2018-04-25
-
-- Changed
-  - Need to login to Google Cloud instance before every command.
-
-### [22.2.0] - 2018-04-24
-
-- Added
-  - Added lang.flatten() and flatten_output argument to sysutil.syscmd().
-
-- Changed
-  - GitPython doesn't handle pathlib.Path objects.
-
-### [22.1.5] - 2018-04-18
-
-- Changed
-  - Fixed issue where fileutil.unpack does not work if dest argument is used.
-
-### [22.1.4] - 2018-04-17
-
-- Changed
-  - Fixed minor_version calculation for single word versions.
-
-### [22.1.3] - 2018-04-17
-
-- Changed
-  - Fixed minor_version calculation for single word versions.
-
-### [22.1.2] - 2018-04-16
-
-- Removed
-  - Removed pypiwin32 since docker specifies a fixed version.
-
-### [22.1.1] - 2018-04-16
-
-- Added
-  - Added pypiwin32 back as it is used by some other package.
-
-- Changed
-  - Fix minor issues with maven builds.
-
-### [22.1.0] - 2018-04-13
-
-- Added
-  - Added build.VisualStudioDatabase product type.
-  - Added build.MavenBuilder and MavenProduct.
-  - Added ability to parse python data types in lang.str_to_pythonval().
-  - Added append_stderr option to sysutil.syscmd().
-
-- Changed
-  - Fix fileutil.unpack to work with pathlib.Path objects.
-  - Upgrade docker to 3.2.1.
-  - Improved SQLScript.execute().
-
-### [22.0.0] - 2018-03-30
-
-- Added
-  - Added cmds.SysCmdRunner as a generalized replacement of build.run_build_command.
-  - Added cloudmgr module.
-  - Added support for adding and removing IIS sites, apps, and pools.
-  - Added support for adding and removing servermgr.ScheduledTask.
-
-- Changed
-  - Added ability to use hallog.Logger without writing to a file.
-  - Make sure npm calls fail when returning a non-zero error code.
-  - Fixed issue with setting a null list of version files on MSBuildBuilder.
-  - Update docker to 3.1.4.
-  - Update GitPython to 2.1.9.
-
-### [21.0.0] - 2018-03-19
-
-- Added
-  - Added artifact archive support to base Builder class.
-
-- Changed
-  - Fix Windows to Windows remote file copy in servermgr.ServerPath().copy().
-  - Fix build.ConfigurationBuilder use of verfiles.
-  - Update docker to 3.1.3.
-
-- Removed
-  - Removed automated post-build expansion of config files in build.Builder.execute().
-  - Removed arch argument to build.Builder.
-
-### [20.0.0] - 2018-03-19
-
-- Changed
-  - Overhaul servermgr.ServerPath() to subclass pathlib.PurePath().
-  - Update setuptools to 39.0.1.
-
-### [19.0.2] - 2018-03-16
-
-- Changed
-  - Fixed use of walk with Path().
-
-### [19.0.1] - 2018-03-14
-
-- Changed
-  - Use the --pull option on docker builds.
-
-### [19.0.0] - 2018-03-13
-
-- Added
-  - Added branch and environment information to PRDB.
-  - Added support for .Net Core versioning in .csproj files.
-
-- Changed
-  - Changed from os.path usage to pathlib.Path.
-  - Update docker to 3.1.1
-  - Update PyQt5 to 5.10.1
-  - Update pywin32 to 223
-  - Update setuptools to 38.5.2
-
-- Removed
-  - Removed the PRDB build, release, and revision information.
-  - Removed workspace and cmsclient support.
-
-### [18.0.0] - 2018-02-21
-
-- Added
-  - Added build.DockerUnitTester for extracting test results run during Docker image build.
-
-- Changed
-  - Use Docker Python API instead of Docker CLI.
-
-- Removed
-  - Removed the civars.txt file.
-
-### [17.1.3] - 2018-02-19
-
-- Added
-  - Added Docker Python API.
-
-- Changed
-  - Fixed servermgr module use of sysutil.syscmd.
-
-### [17.1.2] - 2018-02-13
-
-- Changed
-  - Improved menu.SimpleMenu implementation.
-  - Update setuptools to 38.5.1
-  - Update unittest-xml-reporting to 2.1.1
-  - Update p4python to 2017.2.1615960
-
-### [17.1.1] - 2018-02-01
-
-- Changed
-  - Fixed issue using both lists and tuples.
-
-### [17.1.0] - 2018-01-30
-
-- Added
-  - Added extra_vars argument to build.ConfigurationBuilder.
-
-### [17.0.0] - 2018-01-29
-
-- Changed
-  - Update pypiwin32 to 222.
-  - Update PyQt5 to 5.10.
-  - Changed the repo reference file name.
-  - Always publish repo references in artifacts directory for Docker builds.
-
-- Removed
-  - Removed slacker dependency.
-  - Removed obsolete static variable.
-
-### [16.1.0] - 2018-01-18
-
-- Added
-  - Added support for Docker images push to Google Cloud registry.
-
-### [16.0.1] - 2018-01-11
-
-- Changed
-  - Fixed build.VisualStudioApplication to work with MSBuildBuilder changes.
-
-### [16.0.0] - 2018-01-10
-
-- Added
-  - Added netutil.download.
-  - Added support for enabling/disabling system services.
-  - Added to sysutil: create_user, create_groups.
-
-- Changed
-  - Replace sysutil.chmodtree with chmod/chown with recursive parameter.
-  - Make Cmd driver processing case-sensitive.
-  - Update sysutl.syscmd to take command, arg1, arg2 rather than cmdspec.
-  - Updated internal version number to three digits.
-  - Fixed error with unpacking compressed tar files.
-  - Update setuptools to 38.4.0.
-
-### [15.4.0] - 2017-12-19
-
-- Added
-  - Improved MSTest support.
-  - Build completed successfully message.
-
-- Changed
-  - Update default version file for webapp project type.
-  - Update setuptools to 38.2.4.
-  - Update virtualwrapper-win to 1.2.5.
-  - Update GitPython to 2.1.8.
-  - Update cx_Freeze to 5.1.1.
-
-### [15.3.0] - 2017-12-07
-
-- Added
-  - Added VisualStudioWebsite and VisualStudioWebapp.
-
-- Changed
-  - Improve product and builder argument handling.
-  - Added leader to build messages.
-  - Change Docker tag to be just the buildname.
-
-- Removed
-    -Removed vsver argument to Visual Studio products and builders.
-
-### [15.2.0] - 2017-11-30
-
-- Added
-  - Added create_package argument to CxFreezeBuilder.
-
-- Changed
-  - Don't require packages which aren't available in Docker Alpine containers.
-  - Don't install PyQt5 on unsupported Linux distributions.
-  - Improve Linux build OS determination in platarch.get_type.
-
-### [15.1.1] - 2017-11-29
-
-- Changed
-  - Make sure all __getattr__ calls raise AttributeError on failure.
-
-### [15.1.0] - 2017-11-28
-
-- Added
-  - Added VisualStudioWebapp product type.
-  - Added hasapp option to VisualStudioWebsite product type.
-
-- Changed
-  - Update setuptools to 38.2.3.
-
-### [15.0.5] - 2017-11-27
-
-- Changed
-  - Update setuptools to 38.2.1.
-  - Update PyQt5 to 5.9.2.
-
-### [15.0.4] - 2017-11-22
-
-- Changed
-  - Updated multi-server build config file handling.
-  - Update setuptools to 37.0.0.
-  - Update virtualwrapper-win to 1.2.4.
-  - Update PyQt5 to 5.9.1 on Linux.
-
-### [15.0.3] - 2017-11-16
-
-- Changed
-  - Fix multi-server build config file handling.
-
-### [15.0.2] - 2017-11-15
-
-- Changed
-  - Fix build config file handling.
-
-### [15.0.1] - 2017-11-13
-
-- Changed
-  - PyQt5 downgraded to 5.9 on Linux since 5.9.1 is not available.
-
-### [15.0.0] - 2017-11-13
-
-- Changed
-  - Improve the way build arguments are passed to the build through the command line.
-  - Allow more control of docker registry push.
-  - Don't print debugging output unless environment variable set.
-  - Updated dependencies: setuptools to 36.7.1, PyQt5 to 5.9.1.
-
-### [14.0.4] - 2017-11-08
-
-- Changed
-  - Add more ignore strings to npm build.
-
-### [14.0.3] - 2017-11-06
-
-- Changed
-  - PROG_FILES should have the same data type on Linux as Windows.
-
-### [14.0.2] - 2017-11-06
-
-- Changed
-  - Fixed issue with PROG_FILES import on Linux.
-
-### [14.0.1] - 2017-11-06
-
-- Changed
-  - Fixed issue with PROG_FILES import on Linux.
-
-### [14.0.0] - 2017-11-06
-
-- Added
-  - Added VisualStudioBuilder and VisualStudioWebsite.
-  - Added MSTestUnitTester.
-  - Added support for running remote commands on a different OS.
-  - Add cross-platform support to servermgr module.
-  - Moved Procedure classes from HAL to new expander module.
-
-- Changed
-  - Moved Expander from fileutil to new expander module.
-  - Fix Node build on Windows.
-  - Allow servermgr.Server() usage to default to localhost.
-  - Renamed all Exceptions to Errors.
-  - Update setuptools to 36.6.0.
-  - Update virtualwrapper-win to 1.2.3.
-
-- Remove
-  - netutil.remote_copy replaced by servermgr.ServerPath.copy.
-
-### [13.2.3] - 2017-10-09
-
-- Changed
-  - Fix Node build on Windows.
-
-### [13.2.2] - 2017-10-03
-
-- Changed
-  - Update GitPython to 2.1.7.
-
-### [13.2.1] - 2017-09-28
-
-- Changed
-  - Add more strings to ignore during npm commands.
-
-### [13.2.0] - 2017-09-26
-
-- Changed
-  - Improve Node.js builds.
-  - Update GitPython to 2.1.6.
-
-### [13.1.4] - 2017-09-25
-
-- Changed
-  - Inhibit un-checkout on PRDB close for Git.
-
-### [13.1.3] - 2017-09-21
-
-- Changed
-  - Speed up Git info clients by cloning to depth 1.
-
-### [13.1.2] - 2017-09-21
-
-- Removed
-  - IMPORT_GIT and IMPORT_PERFORCE don't work as expected.
-
-### [13.1.1] - 2017-09-21
-
-- Added
-  - IMPORT_GIT control flag.
-
-### [13.1.0] - 2017-09-21
-
-- Added
-  - Added support for Docker builds.
-  - Added Git support.
-
-- Changed
-  - Update setuptools to 36.5.0.
-  - Update virtualwrapper-win to 1.2.2.
-
-### [13.0.2] - 2017-08-28
-
-- Changed
-  - Update requests to 2.18.4.
-  - Update setuptools to 36.3.0.
-  - Update slacker to 0.9.60.
-
-### [13.0.1] - 2017-08-24
-
-- Changed
-  - Removed extraneous period in package creation.
-  - Create the package using LZMA compression.
-  - Update chmod usage for better UNIX support.
-
-### [13.0.0] - 2017-08-22
-
-- Added
-  - Added build.GNUProduct class.
-
-- Changed
-  - Improved build.GNUBuilder.
-
-### [12.2.0] - 2017-08-18
-
-- Added
-  - SERVICE_SIGNALS.restart for use with servermgr.Service on Linux.
-  - More debugging output from sysutil.syscmd.
-
-- Changed
-  - Throw away output on Linux when remotely managing a service to avoid intermittent hang.
-
-### [12.1.2] - 2017-08-17
-
-- Changed
-  - Protect cms against fake git import.
-
-### [12.1.1] - 2017-08-14
-
-- Changed
-  - Add -t argument to ssh on remote Linux commands to prevent hangs.
-
-### [12.1.0] - 2017-08-11
-
-- Added
-  - Add Linux support to build.CxFreezeBuilder.
-  - Added LZMA (xz) creation support to fileutil.pack.
-
-- Removed
-  - Remove workaround for Python 3.6.0 bug from build.CxFreezeBuilder.
-
-### [12.0.0] - 2017-08-08
-
-- Added
-  - Linux support for servermgr.Service and sysutil.syscmd with remote=True.
-
-### [11.1.0] - 2017-08-07
-
-- Added
-  - Added config property to configmgr.ConfigCollection.
-  - Added build.ConfigurationBuilder and build.ConfigurationProduct classes.
-
-- Changed
-  - Update requests to 2.18.3.
-  - Update setuptools to 36.2.7.
-
-### [11.0.3] - 2017-07-12
-
-- Changed
-  - Improve symlink handing in build.NodeJSBuilder.
-  - Update p4python to 2017.1.1526044.
-  - Update PyQt5 to 5.9.
-
-### [11.0.2] - 2017-07-05
-
-- Changed
-  - Protect sysutil.syscmd against spaces in commands and argument names when using the shell.
-  - Minor NodeJSBuilder improvements.
-  - Improve lang.str_to_pythonval algorithm.
-  - Fix missing import.
-
-### [11.0.1] - 2017-06-20
-
-- Changed
-  - Add is_local property to servermgr.Server.
-  - Improve error checking on robocopy in servermgr.ServerPath.copy method.
-
-### [11.0.0] - 2017-06-19
-
-- Changed
-  - The handling of build information the build module has been overhauled to remove reliance on the command line and PRDB.
-  - Update requests to 2.18.1 and setuptools to 36.0.1.
-
-### [10.0.3] - 2017-06-15
-
-- Changed
-  - When sysutil.syscmd is run with useshell, pass the command and args as a string to Popen as suggested by the documentation.
-
-### [10.0.2] - 2017-06-14
-
-- Changed
-  - Catch any PyQt load failure in version module to protect against missing GNUC libs.
-  - Determine users home directory in a cross-platform way.
-  - Rename some variables from 'hal.'
-
-### [10.0.1] - 2017-06-09
-
-- Changed
-  - The node npm command needs to be run by the shell.
-
-### [10.0.0] - 2017-06-01
-
-- Added
-  - Converted the envcfg module to configmgr.
-  - Added Linux support.
-  - Added GNUBuilder.
-  - Added statemachine.StateMachine.reset method.
-  - Added statemachine.StateMachine.start method to facilitate crash recovery.
-
-- Changed
-  - Update error related to Linux support.
-  - The servermgr.Server.run_command method should not run the command remotely if the server is local.
-  - Add more files ignored when build.NodeBuilder publishes.
-  - Updated dependencies: cx-Freeze to 5.0.2, requests to 2.17.3, slacker to 0.9.50.
-
-### [9.0.0] - 2017-05-16
-
-- Added
-  - Added support for using the node package.json file as a version file.
-
-- Changed
-  - Change WMIObject type to a string to allow grabbing any available.
-
-### [8.0.1] - 2017-05-08
-
-- Added
-  - Added dependency on P4Python.
-  - Add privileged run option to psexec in sysutil.syscmd.
-
-- Changed
-  - Upgrade setuptools to 35.0.2.
-  - Ignore more robocopy codes that indicate success in servermgr.ServerPath.copy.
-  - Fix issue with LoadBalancer management of a Server without DNS name resolution available.
-
-### [8.0.0] - 2017-04-26
-
-- Changed
-  - Raise ServerObjectManagementException on all COM and WMI connection errors.
-
-### [7.1.0] - 2017-04-24
-
-- Changed
-  - Improved build.MochaTest.
-
-### [7.0.0] - 2017-04-24
-
-- Added
-  - Require the unittest-xml-reporting package.
-  - build.PythonUnitTester.
-  - build.MochaTester.
-
-- Changed
-  - Updated build for new build.Product definition.
-
-### [6.0.1] - 2017-04-21
-
-- Changed
-  - Update build.run_system_command for new syscmd usage.
-
-### [6.0.0] - 2017-04-20
-
-- Added
-  - servermgr.LoadBalancer.get_cache_content_group and flush_cache_content.
-
-- Changed
-  - Changed servermgr.Server wmi_connect arg to defer_wmi.
-  - Let servermgr.Server make WMI connection when needed.
-  - Fixed statemachine unit tests.
-  - Update iispy.IISConfigurationSection to be more section generic.
-  - Upgrade setuptools to 35.0.1.
-
-### [5.0.0] - 2017-04-17
-
-- Added
-  - servermgr.Server.remove_directory method.
-  - ServerPath object for better remote file management.
-
-- Changed
-  - servermgr.Server.run_remote_command method change to run_command.
-  - Allow servermgr.Server.run_command to take a string or list argument.
-  - Fixed issue with statemachine rollback.
-  - Allow the IP Address to be passed in to Server to get around lack of name resolution.
-  - Fix problems with LoadBalancer usage of Server objects.
-  - Provide enum for Service states.
-  - Delete WMI object reference before refreshing to prevent locking the WMI interface.
-  - Increase the wait time for service state checks.
-  - Return result from send in netutil.send_email.
-
-### [4.4.0] - 2017-04-05
-
-- Added
-  - Ability to pass credentials to sysutil.syscmd when running remotely.
-  - Ability to inhibit WMI connection on servermgr.Server instantiation.
-  - servermgr.Server.run_remote_command method.
-  - Provide servermgr.COMObject.disconnect() method.
-
-- Changed
-  - Improve servermgr.ServerObjectManagementException.REMOTE_PERMISSION_ERROR wording.
-  - Allow servermgr.COMObject to be initialized with a win32com client object.
-
-### [4.3.1] - 2017-04-03
-
-- Added
-  - Provide log_filename property for hallog.Logger.
-  - Fix system command call in sqlscript.
-
-- Changed
-  - Pin requirements to specific versions.
-
-### [4.3.0] - 2017-03-31
-
-- Added
-  - New envcfg module.
-
-- Changed
-  - Fixed sqlscript usage of syscmd.
-
-### [4.2.0] - 2017-03-29
-
-- Added
-  - Authorization parameter to SQLScript.
-  - Authorization parameter to servermgr objects.
-  - Process management to servermgr.
-  - Ability to redirect output to a Qt widget.
-  - Added COM support to server mgr.
-  - Added IIS support to servermgr.Server.
-  - Check for server existence in servermgr.Server.
-  - Provide iispy.IISInstance.exists property.
-  - Default cmds.Commander option of --quiet.
-  - cmds.Commander --raise-on-error parameter to throw errors when parser problem.
-  - Ability to get current hallog.Logger.level.
-
-- Changed
-  - Use closing and suppress from contextlib.
-  - Fix sys module usage.
-  - Allow SQLScript to be used in a with statement.
-  - Return output from iispy.IISInstance.reset.
-
-### [4.1.1] - 2017-03-21
-
-- Changed
-  - Updated DEFAULT_PRODUCT_DB.
-  - Make Logger logname argument required.
-
-### [4.1.0] - 2017-03-20
-
-- Added
-  - Added rollback method to StateMachine.
-  - Added exist property to Service.
-
-- Changed
-  - Convert possible string to server object in LoadBalancer method.
-
-### [4.0.0] - 2017-03-17
-
-- Added
-  - Added the statemachine module.
-  - Added the servermgr module.
-  - Added requirement for slacker module.
-  - Added requirement for WMI module.
-
-- Changed
-  - Update setuptools to 34.3.2.
-  - Throw RaiseAttribute when appropriate.
-
-- Removed
-  - Removed the singleton implementations since those can be handled with global instances in Python.
-
-### [3.0.0] - 2017-03-09
-
-- Changed
-  - Allow fileutil.Expander use non-strings for replacement.
-  - Fix issue with use of variable named 'path' in sysutil module.
-  - Rename home directory variable.
-  - Update PyQt to 5.8.1.1.
-  - Update setuptools to 34.3.1.
-
-### [2.0.1] - 2017-03-07
-
-- Changed
-  - Fixed crash when the command is not in the driver.
-  - Fixed problem in fileutil.Expander.expand_directory() where it did not popd().
-
-### [2.0.0] - 2017-03-03
-
-- Changed
-  - Improve expansion condition evaluation when the condition contains a variable.
-  - Cleanup expression condition exception handling.
-  - Fix issue with Perforce integration.
-  - Rename iispy member function to be consistent.
-
-### [1.0.1] - 2017-02-27
-
-- Changed
-  - Fixed issues with XML parsing.
-  - Upgrade setuptools to 34.3.0.
-
-### [1.0.0] - 2017-02-21
-
-- Changed
-  - Fixed bad imports.
-  - Fixed bad return in str_to_pythonval.
-  - Change xml parser to standard in xml module.
-  - Rename constant in data module to uppercase.
-  - Fix issue in data module when returning columns in XML table.
-  - Upgrade PyQt5 to 5.8.
-  - Upgrade setuptools to 34.2.0.
-
-### [0.12] - 2017-02-09
-
-- Changed
-  - Improved Cmd error handling.
-  - Fixed import issue.
-
-### [0.11] - 2017-02-09
-
-- Added
-  - Created fileutil module from file-related init functions.
-
-- Changed
-  - Moved system-related init functions to sysutil.
-  - Convert expander to a class.
-  - Don't raise custom exceptions inside standard ones.
-  - Fix typo in str_to_pythonval().
-  - Cleanup fileutil.spew().
-
-- Removed
-  - Move procedure module to HAL.
-
-### [0.10] - 2017-02-07
-
-- Changed
-  - Update setup.py to include all required modules.
-
-### [0.9] - 2017-02-06
-
-- Changed
-  - Update CxFreezeBuilder to handle Python 3.6.0 issue with process module.
-
-### [0.8] - 2017-02-06
-
-- Added
-  - sysutil.is_user_administrator()
-
-### [0.7] - 2017-02-03
-
-- Added
-  - Support for building Python applications using cx_Freeze.
-  - Support for debugging output during syscmd execution.
-  - Module for remote IIS administration.
-  - bool_to_str().
-  - Support for running commands on remote systems.
-  - Created netutil and sysutil modules.
-  - Require xmltodict (for new iispy module).
-  - Modules for network and system utilities created from __init__ functions.
-
-- Changed
-  - Upgraded requests module.
-  - Moved is_debug from module initialization to lang submodule.
-  - Rename debug environment variable from HAL_DEBUG.
-  - Use new Python 3 super().
-  - Update syscmd to use new Python 3 subprocess module features.
-  - Cleanup imports.
-  - Inhibit return of stderr lines when ignorestderr is set in syscmd.
-
-- Removed
-  - Serialization support from syscmd.
-
-### [0.6] - 2017-01-27
-
-- Changed
-  - Use USERPROFILE for default PRDB database.
-
-### [0.5] - 2017-01-27
-
-- Added
-  - CHANGELOG.rst.
-
-- Changed
-  - Allow the command line parser to be passed in.
-  - Update the location of the default product database.
-
-### [0.4] - 2017-01-25
-
-- Added
-  - Unit tests.
-
-- Changed
-  - When an application calls get_version_info(), return info for the app and not this module.
-  - Improved get_version_info() output format.
-
-### [0.3] - 2017-01-17
-
-- Added
-  - Support for deployment automation.
-
-### [0.2] - 2017-01-16
-
-- Added
-  - Support for building Node.js applications.
-
-- Changed
-  - Improved output during automation.
-
-### [0.1] - 2017-01-12
-
-- Initial release.
-
-<!--- cSpell:ignore platarch, cmds, psutil, servermgr, pywin, sqlscript, verfiles, cloudmgr, qbpy, pkgtype, unittest, recopytree, pathlib, pypiwin, pythonval, fileutil
-      cSpell:ignore hallog, cmsclient, civars, chmodtree, sysutl, cmdspec, webapp, virtualwrapper, configmgr, buildname, vsver, hasapp, useshell, GNUC, envcfg, pipenv
-      cSpell:ignore statemachine, psexec, getattr, contextlib, logname, xmltodict, ignorestderr, USERPROFILE, netutil, assemblyinfo, setattr, iispy, virtualenv, prdb, syscmd -->
->>>>>>> bea1fafd
+# Change Log
+
+All notable changes to this project will be documented in this file.
+
+The format is based on [Keep a Changelog](http://keepachangelog.com/)
+and this project adheres to [Semantic Versioning](http://semver.org/).
+
+## Current Release
+
+### [39.0.0] - Unreleased
+
+- Changed
+  - Create PyPi facing DOCUMENTATION.md. (GitLab #26)
+  - More variable renames due to rename to BatCave. (GitLab #27)
+  - Improved docstrings. (GitLab #29)
+  - Removed pylint unused argument warnings by prefixing _unused. (GitLab #33)
+
+
+## Release History
+
+### [38.0.1] - 2020-02-13
+
+- Changed
+  - Fixed str_to_pythonval when ~ in value. (GitLab #42)
+
+### [38.0.0] - 2019-10-30
+
+- Added
+  - Added auto-increment of the release during production publish. (GitLab #15)
+  - Added release instructions to README.rst. (GitLab #20)
+  - Added better control on k8s.Cluster.create_job with wait_for and timeout options. (GitLab #24)
+
+- Changed
+  - Renamed logger module. (GitLab #25)
+  - Converted README and CHANGELOG from restructuredText to Markdown.
+
+### [37.1.2] - 2019-10-29
+
+- Changed
+  - Fixed kubectl issue. (GitLab #22)
+
+### [37.1.1] - 2019-10-28
+
+- Added
+  - Added missing Kubernetes module requirement. (GitLab #21)
+
+### [37.1.0] - 2019-10-28
+
+- Added
+  - Added initial Kubernetes support module. (GitLab #17)
+
+- Changed
+  - Fix installation on Android. (GitLab #10)
+  - Use cmd.Client for git interactions in build.py. (GitLab #16)
+  - Need to pass the release number in when publishing. (GitLab #18)
+  - Converted from pipenv to standard pip requirements file. (GitLab #19)
+  - Improved logging in build.py.
+
+### [37.0.1] - 2019-10-24
+
+- Added
+  - Added project links to setup.py. (GitLab #3)
+  - Added GitLab CI/CD file. (GitLab #7, #14)
+  - Create GitLab release at release time in build.py. (GitLab #9)
+
+- Changed
+  - Made dependencies less restrictive. (GitLab #2)
+  - Cleaned up setup.py. (GitLab #3)
+  - Downgraded build environment to Python 3.7 since psutil not built for 3.8 yet. (GitLab #4)
+  - Added GitLab CI/CD support to build.py. (GitLab #7)
+  - Fixed switch for Python 3.7 StopIteration behavior.
+
+- Removed
+  - Removed build related dependencies. (GitLab #3)
+  - Removed old dependencies. (GitLab #3, #11)
+
+### [37.0.0] - 2019-10-15
+
+- Added
+  - Added support for publishing to PyPi.
+
+- Changed
+  - Updated build.py to not rely on build and prdb modules.
+
+- Removed
+  - Moved build and prdb modules to a separate project.
+
+### [36.3.2] - 2019-09-26
+
+- Changed
+  - Fix update_cfg_list rename to updater.
+
+### [36.3.1] - 2019-09-26
+
+- Changed
+  - Convert Path to str before passing to COM handler.
+
+### [36.3.0] - 2019-09-19
+
+- Changed
+  - Allow multiple property holders in Expander.
+  - Fix lang.flatten() and add lang.flatten_string_list().
+  - Allow bypass of nuget restore in MSBuildBuilder.
+  - Make sure the results is a Path() in MSTestUnitTester.
+  - Add support for dashboards to the qbpy module.
+  - Fix build when docker authentication fails.
+  - Upgrade cx_Freeze to 5.1.1.
+  - Upgrade GitPython to 3.0.2.
+  - Upgrade pyodbc to 4.0.27.
+  - Upgrade PyQt5 to 5.13.1.
+  - Upgrade setuptools to 41.2.0.
+
+### [36.2.0] - 2019-07-25
+
+- Added
+  - Added build.DotCoverTester().
+  - Added build.NUnitTester().
+  - Added support for command arguments on servermgr.Server().create_scheduled_task().
+
+### [36.1.1] - 2019-07-15
+
+- Changed
+  - Fix servermgr.ScheduledTask().TASK_PATH definition on Linux.
+
+### [36.1.0] - 2019-07-12
+
+- Added
+  - Added start_in and disable arguments to servermgr.Server().create_scheduled_task().
+
+- Changed
+  - Fix servermgr.Server().create_scheduled_task() issue when spaces in task executable path.
+
+### [36.0.0] - 2019-07-05
+
+- Changed
+  - Improved options for servermgr.Server().create_scheduled_task().
+  - Upgraded docker to 4.0.2.
+  - Upgraded PyQt to 5.13.0.
+
+### [35.1.0] - 2019-06-17
+
+- Added
+  - Add servermgr.Server create_service() and remove_service() methods.
+
+- Changed
+  - Don't perform a remote appcmd call on the local host in iispy.
+  - Upgraded docker to 4.0.1.
+  - Upgraded psutil to 5.6.3.
+  - Upgraded PyQt to 5.12.2.
+  - Upgraded requests to 2.22.0.
+
+### [35.0.0] - 2019-05-08
+
+- Changed
+  - Allow ConfigCollection to take a pathlib.Path object.
+  - Fix error in qbpy.QuickBuildCfg._get_id().
+  - Fix configmgr parent/include processing.
+  - Upgraded psutil to 5.6.2.
+  - Upgraded setuptools to 41.0.1.
+
+### [34.0.0] - 2019-04-25
+
+- Added
+  - Added CopyBuilder and CopyProduct to build module.
+  - Added option to both publish and extract files from docker container.
+  - Added __setattr__(), enable(), and disable() to qbpy.QuickBuildCfg.
+  - Added qbpy.QuickBuildBuild class to support wait flag in QuickBuildCfg.disable().
+
+### [33.1.0] - 2019-04-17
+
+- Added
+  - Added redirect_output argument to build.MSBuildBuilder.
+  - Added Server.get_scheduled_task_list() method.
+  - Added Server.get_service_list() method.
+
+- Changed
+  - Fixed issues with C-Sharp version files and created Builder.update_cs_assemblyinfo().
+  - Upgraded docker to 3.7.2.
+  - Upgraded setuptools to 41.0.0.
+  - Upgraded unittest-xml-reporting to 2.5.1.
+  - Fixed lang.str_to_pythonval() to convert None.
+
+### [33.0.2] - 2019-03-26
+
+- Changed
+  - Upgraded docker to 3.7.1.
+  - Upgraded psutil to 5.6.1.
+  - Upgraded PyQt5 to 5.12.1.
+
+### [33.0.1] - 2019-03-22
+
+- Changed
+  - Replace use of property decorator when getter has optional arguments.
+
+### [33.0.0] - 2019-03-05
+
+- Added
+  - Added support for extracting build artifacts from container builds.
+
+- Changed
+  - Use property decorator.
+  - Fix bad use of self.
+  - Don't install cx_Freeze if Python > 3.6.
+  - Upgraded psutil to 5.5.1.
+  - Upgraded pyodbc to 4.0.26.
+
+- Removed
+  - Removed virtualenv.
+
+### [32.0.0] - 2019-02-14
+
+- Added
+  - Added support for nested configurations.
+  - Added build.ConfigurationBuilder() argument ignore_configs.
+  - Added start and stop methods to iispy.IISInstance.
+  - Added ignore_files and no_expand_files to build.ConfigurationBuilder and expander.Expander.expand_directory().
+  - Added prdb.Product.children property.
+
+- Changed
+  - Server().get_iis_instance() should return local reference.
+  - Made all names more Pythonic.
+  - Made module constants into class member variables where possible.
+  - Fixed usage of configure and make in GNUBuilder.
+  - Upgraded psutil to 5.5.0.
+  - Upgraded pyQt to 5.12.
+  - Upgraded setuptools to 40.8.0.
+
+### [31.0.0] - 2019-01-11
+
+- Added
+  - Added qbpy.QuickBuildCfg.remove() method.
+
+- Changed
+  - Fix git errors on push not throwing catch-able exceptions.
+  - Updated PRDB schema to use good python naming convention.
+  - Make sure iispy module does not cause an import failure on Linux.
+  - Provide proper iteration on groups, classes, and properties in prdb module.
+  - Provide interface for adding a property class.
+  - Upgraded docker to 3.7.0.
+  - Upgraded p4python to 2018.2.1743033.
+  - Upgraded pyodbc to 4.0.25.
+  - Upgraded unittest-xml-reporting to 2.2.1.
+
+### [30.0.3] - 2019-01-09
+
+- Changed
+  - Fix expander.Expander.evaluate_expression().
+
+### [30.0.2] - 2018-12-18
+
+- Changed
+  - Fix build.EUPBuilder commander.Commander variable handling.
+
+### [30.0.1] - 2018-12-17
+
+- Changed
+  - Revert inadvertent PRDB schema change.
+
+### [30.0.0] - 2018-12-13
+
+- Changed
+  - Improved platarch.Platform().
+  - Use commander.Commander() to parse build arguments.
+  - Improved cx_Freeze package creation logic.
+  - Moved cmds functions to sysutil.
+  - Renamed cmds module to commander.
+  - Upgraded docker to to 3.6.0.
+  - Upgraded psutil to to 5.4.8.
+  - Upgraded requests to 2.21.0.
+  - Upgraded setuptools to 40.6.3.
+  - Final Pylint cleanup.
+
+- Removed
+  - Moved BaRT specific support module to BaRT.
+
+### [29.1.1] - 2018-11-29
+
+- Changed
+  - Fixed remote_powershell member of iispy.IISInstance.
+
+### [29.1.0] - 2018-11-27
+
+- Added
+  - Added no_powershell option to iispy.IISInstance.
+
+### [29.0.2] - 2018-11-20
+
+- Changed
+  - Fix double remote option sent to syscmd by iispy.appcmd().
+
+### [29.1.0] - 2018-11-02
+
+- Changed
+  - User the docker client to manage Google registry images.
+  - Upgraded setuptools to 40.5.0.
+
+### [29.0.1] - 2018-10-24
+
+- Changed
+  - Fixed servermgr.Service.get_service() on Windows.
+
+### [29.0.0] - 2018-10-22
+
+- Added
+  - Added servermgr.LoadBalancer support for adding a VIP.
+  - Added upstart support to servermgr.Service().
+
+- Changed
+  - Fixed SysV service management in servermgr.LinuxService.
+  - Upgraded docker to to 3.5.1.
+  - Upgraded requests to 2.20.0.
+
+### [28.0.3] - 2018-10-10
+
+- Changed
+  - Fixed service servermgr service detection on non-systemctl Linux systems.
+
+### [28.0.3] - 2018-10-08
+
+- Changed
+  - Pass credentials on remote command in servermgr.Server.run_command().
+
+### [28.0.2] - 2018-10-04
+
+- Changed
+  - Upgraded PyQt to to 5.11.3.
+  - Upgraded pywin32 to 224.
+
+### [28.0.1] - 2018-10-02
+
+- Changed
+  - Fixed issue with servermgr.LinuxService.status failing on Linux2.
+
+### [28.0.0] - 2018-09-26
+
+- Added
+  - Added support for running remote commands using PowerShell from Windows to Windows.
+
+- Changed
+  - Pylint cleanup of servermgr module.
+
+- Removed
+  - Removed sqlscript module.
+
+### [27.3.0] - 2018-09-24
+
+- Added
+  - Added virtual directory support to iispy.IISObject management.
+
+- Changed
+  - Improved appcmd handling in iispy module.
+  - Upgraded setuptools to 40.4.3.
+  - Pylint cleanup of setup.py.
+
+### [27.2.0] - 2018-09-19
+
+- Added
+  - Added start/stop support to iispy.IISObject management.
+
+- Changed
+  - Upgraded setuptools to 40.4.1.
+  - Pylint cleanup in iispy module.
+
+### [27.1.0] - 2018-09-07
+
+- Changed
+  - Improved cms.Client.merge().
+
+### [27.0.0] - 2018-08-24
+
+- Added
+  - Added cms.Client.chmod_files().
+
+- Changed
+  - Fix build.DockerDotNetCoreProduct() default for verfiles.
+  - Return AttributeError to fix hasattr() usage.
+  - Fixed issue with cms.Client.switch() creating existing branch.
+  - Convert cms to use arg list rather than requiring lists.
+  - Upgraded docker to 3.5.0.
+  - Upgraded google-cloud to 0.34.0.
+  - Upgraded psutil to 5.4.7.
+  - Upgraded pyodbc to 4.0.24.
+  - Upgraded setuptools to 40.2.0.
+  - Pylint cleanup on cms module.
+
+### [26.4.3] - 2018-08-08
+
+- Changed
+  - Ignoring stderr in cloudmgr.Image.manage().
+
+### [26.4.2] - 2018-08-08
+
+- Changed
+  - Ignoring stderr in cloudmgr.Image.tag().
+  - Pylint cleanup on cloudmgr module.
+
+### [26.4.1] - 2018-08-08
+
+- Changed
+  - Fixed issue with cmds.SysCmdRunner keeping keys from last run.
+  - Fix expander.Expander.expand_file() failure when intermediate empty directories don't exist.
+  - expander.Expander.expand_directory() double recurses into directories.
+  - Pylint cleanup on expander module.
+
+### [26.4.0] - 2018-08-01
+
+- Added
+  - Added build.DockerNodeProduct() and build.DockerDotNetCoreProduct().
+
+- Changed
+  - Fix qbpy issues.
+  - Upgraded GitPython to 2.1.11.
+  - Upgraded setuptools to 40.0.0.
+
+### [26.3.0] - 2018-07-13
+
+- Added
+  - Added timeout parameter to servermgr.Process.manage().
+
+- Changed
+  - Fixed timeout checks in servermgr.
+
+### [26.2.0] - 2018-07-12
+
+- Added
+  - Added timeout parameter to servermgr.Service.manage().
+
+- Changed
+  - sysutil.syscmd(): Add an extra -t to ssh on remote calls to prevent blocking in some situations.
+
+### [26.1.3] - 2018-07-11
+
+- Changed
+  - Re-enable remove service management for Linux.
+
+### [26.1.2] - 2018-07-09
+
+- Changed
+  - Missed case compare change when running on Windows.
+
+### [26.1.1] - 2018-07-09
+
+- Changed
+  - Ignore case on Windows when running command drivers.
+
+### [26.1.0] - 2018-07-05
+
+- Added
+  - Added pyodbc module at version 4.0.23.
+
+- Changed
+  - Upgraded docker to 3.4.1.
+  - Upgraded PyQt5 to 5.11.2.
+
+### [26.0.1] - 2018-06-29
+
+- Changed
+  - Fixed issues where servermgr.Server().get_service() thrown an error rather than None if the service is not found on CentOS 6.9.
+
+### [26.0.0] - 2018-06-29
+
+- Added
+  - Added support for Linux processes in servermgr.
+  - Added EUPBuilder and EUPProduct.
+
+- Changed
+  - Fixed issues with servermgr.ServerPath when Server is local.
+  - Improved servermgr.ServerPath.copy() logic when remote is local.
+  - Upgraded requests to 2.19.1.
+  - Upgraded docker to 3.4.0.
+
+### [25.0.1] - 2018-06-06
+
+- Changed
+  - Fix issue setting default verfiles for MSBuild DB projects.
+
+### [25.0.0] - 2018-06-06
+
+- Changed
+  - Remove product definition defaults except for name from prdb.ProductDB.add_product().
+
+### [24.1.0] - 2018-06-05
+
+- Added
+  - Added support for new code roll parameters to prdb.ProductDB.add_product().
+
+### [24.0.1] - 2018-06-05
+
+- Changed
+  - Fix version calculations in build module.
+
+### [24.0.0] - 2018-06-05
+
+- Added
+  - Added pkgtype arg to build.MavenBuilder class.
+  - Added ant support.
+  - Added support for creating, switching and merging git branches.
+
+- Changed
+  - Pass release argument to maven in build.MavenBuilder.
+  - Moved argument processing from build execution to Product instantiation.
+  - Converted initializers to use tuple() instead of None guard.
+  - Accept default args in ActionCommandRunner.
+  - Improved git branch management.
+  - Upgraded google-cloud to 0.33.1.
+  - Upgraded GitPython to 2.1.10.
+  - Upgraded setuptools to 39.2.0.
+  - Upgraded unittest-xml-reporting to 2.2.0.
+
+### [23.0.0] - 2018-05-01
+
+- Changed
+  - Upgraded docker to 3.3.0.
+  - Upgraded setuptools to 39.1.0.
+
+- Removed
+  - Removed sysutil.recopytree().
+
+### [22.2.2] - 2018-04-25
+
+- Changed
+  - Remove Google Cloud login on every command.
+
+### [22.2.1] - 2018-04-25
+
+- Changed
+  - Need to login to Google Cloud instance before every command.
+
+### [22.2.0] - 2018-04-24
+
+- Added
+  - Added lang.flatten() and flatten_output argument to sysutil.syscmd().
+
+- Changed
+  - GitPython doesn't handle pathlib.Path objects.
+
+### [22.1.5] - 2018-04-18
+
+- Changed
+  - Fixed issue where fileutil.unpack does not work if dest argument is used.
+
+### [22.1.4] - 2018-04-17
+
+- Changed
+  - Fixed minor_version calculation for single word versions.
+
+### [22.1.3] - 2018-04-17
+
+- Changed
+  - Fixed minor_version calculation for single word versions.
+
+### [22.1.2] - 2018-04-16
+
+- Removed
+  - Removed pypiwin32 since docker specifies a fixed version.
+
+### [22.1.1] - 2018-04-16
+
+- Added
+  - Added pypiwin32 back as it is used by some other package.
+
+- Changed
+  - Fix minor issues with maven builds.
+
+### [22.1.0] - 2018-04-13
+
+- Added
+  - Added build.VisualStudioDatabase product type.
+  - Added build.MavenBuilder and MavenProduct.
+  - Added ability to parse python data types in lang.str_to_pythonval().
+  - Added append_stderr option to sysutil.syscmd().
+
+- Changed
+  - Fix fileutil.unpack to work with pathlib.Path objects.
+  - Upgrade docker to 3.2.1.
+  - Improved SQLScript.execute().
+
+### [22.0.0] - 2018-03-30
+
+- Added
+  - Added cmds.SysCmdRunner as a generalized replacement of build.run_build_command.
+  - Added cloudmgr module.
+  - Added support for adding and removing IIS sites, apps, and pools.
+  - Added support for adding and removing servermgr.ScheduledTask.
+
+- Changed
+  - Added ability to use Logger without writing to a file.
+  - Make sure npm calls fail when returning a non-zero error code.
+  - Fixed issue with setting a null list of version files on MSBuildBuilder.
+  - Update docker to 3.1.4.
+  - Update GitPython to 2.1.9.
+
+### [21.0.0] - 2018-03-19
+
+- Added
+  - Added artifact archive support to base Builder class.
+
+- Changed
+  - Fix Windows to Windows remote file copy in servermgr.ServerPath().copy().
+  - Fix build.ConfigurationBuilder use of verfiles.
+  - Update docker to 3.1.3.
+
+- Removed
+  - Removed automated post-build expansion of config files in build.Builder.execute().
+  - Removed arch argument to build.Builder.
+
+### [20.0.0] - 2018-03-19
+
+- Changed
+  - Overhaul servermgr.ServerPath() to subclass pathlib.PurePath().
+  - Update setuptools to 39.0.1.
+
+### [19.0.2] - 2018-03-16
+
+- Changed
+  - Fixed use of walk with Path().
+
+### [19.0.1] - 2018-03-14
+
+- Changed
+  - Use the --pull option on docker builds.
+
+### [19.0.0] - 2018-03-13
+
+- Added
+  - Added branch and environment information to PRDB.
+  - Added support for .Net Core versioning in .csproj files.
+
+- Changed
+  - Changed from os.path usage to pathlib.Path.
+  - Update docker to 3.1.1
+  - Update PyQt5 to 5.10.1
+  - Update pywin32 to 223
+  - Update setuptools to 38.5.2
+
+- Removed
+  - Removed the PRDB build, release, and revision information.
+  - Removed workspace and cmsclient support.
+
+### [18.0.0] - 2018-02-21
+
+- Added
+  - Added build.DockerUnitTester for extracting test results run during Docker image build.
+
+- Changed
+  - Use Docker Python API instead of Docker CLI.
+
+- Removed
+  - Removed the civars.txt file.
+
+### [17.1.3] - 2018-02-19
+
+- Added
+  - Added Docker Python API.
+
+- Changed
+  - Fixed servermgr module use of sysutil.syscmd.
+
+### [17.1.2] - 2018-02-13
+
+- Changed
+  - Improved menu.SimpleMenu implementation.
+  - Update setuptools to 38.5.1
+  - Update unittest-xml-reporting to 2.1.1
+  - Update p4python to 2017.2.1615960
+
+### [17.1.1] - 2018-02-01
+
+- Changed
+  - Fixed issue using both lists and tuples.
+
+### [17.1.0] - 2018-01-30
+
+- Added
+  - Added extra_vars argument to build.ConfigurationBuilder.
+
+### [17.0.0] - 2018-01-29
+
+- Changed
+  - Update pypiwin32 to 222.
+  - Update PyQt5 to 5.10.
+  - Changed the repo reference file name.
+  - Always publish repo references in artifacts directory for Docker builds.
+
+- Removed
+  - Removed slacker dependency.
+  - Removed obsolete static variable.
+
+### [16.1.0] - 2018-01-18
+
+- Added
+  - Added support for Docker images push to Google Cloud registry.
+
+### [16.0.1] - 2018-01-11
+
+- Changed
+  - Fixed build.VisualStudioApplication to work with MSBuildBuilder changes.
+
+### [16.0.0] - 2018-01-10
+
+- Added
+  - Added netutil.download.
+  - Added support for enabling/disabling system services.
+  - Added to sysutil: create_user, create_groups.
+
+- Changed
+  - Replace sysutil.chmodtree with chmod/chown with recursive parameter.
+  - Make Cmd driver processing case-sensitive.
+  - Update sysutl.syscmd to take command, arg1, arg2 rather than cmdspec.
+  - Updated internal version number to three digits.
+  - Fixed error with unpacking compressed tar files.
+  - Update setuptools to 38.4.0.
+
+### [15.4.0] - 2017-12-19
+
+- Added
+  - Improved MSTest support.
+  - Build completed successfully message.
+
+- Changed
+  - Update default version file for webapp project type.
+  - Update setuptools to 38.2.4.
+  - Update virtualwrapper-win to 1.2.5.
+  - Update GitPython to 2.1.8.
+  - Update cx_Freeze to 5.1.1.
+
+### [15.3.0] - 2017-12-07
+
+- Added
+  - Added VisualStudioWebsite and VisualStudioWebapp.
+
+- Changed
+  - Improve product and builder argument handling.
+  - Added leader to build messages.
+  - Change Docker tag to be just the buildname.
+
+- Removed
+    -Removed vsver argument to Visual Studio products and builders.
+
+### [15.2.0] - 2017-11-30
+
+- Added
+  - Added create_package argument to CxFreezeBuilder.
+
+- Changed
+  - Don't require packages which aren't available in Docker Alpine containers.
+  - Don't install PyQt5 on unsupported Linux distributions.
+  - Improve Linux build OS determination in platarch.get_type.
+
+### [15.1.1] - 2017-11-29
+
+- Changed
+  - Make sure all __getattr__ calls raise AttributeError on failure.
+
+### [15.1.0] - 2017-11-28
+
+- Added
+  - Added VisualStudioWebapp product type.
+  - Added hasapp option to VisualStudioWebsite product type.
+
+- Changed
+  - Update setuptools to 38.2.3.
+
+### [15.0.5] - 2017-11-27
+
+- Changed
+  - Update setuptools to 38.2.1.
+  - Update PyQt5 to 5.9.2.
+
+### [15.0.4] - 2017-11-22
+
+- Changed
+  - Updated multi-server build config file handling.
+  - Update setuptools to 37.0.0.
+  - Update virtualwrapper-win to 1.2.4.
+  - Update PyQt5 to 5.9.1 on Linux.
+
+### [15.0.3] - 2017-11-16
+
+- Changed
+  - Fix multi-server build config file handling.
+
+### [15.0.2] - 2017-11-15
+
+- Changed
+  - Fix build config file handling.
+
+### [15.0.1] - 2017-11-13
+
+- Changed
+  - PyQt5 downgraded to 5.9 on Linux since 5.9.1 is not available.
+
+### [15.0.0] - 2017-11-13
+
+- Changed
+  - Improve the way build arguments are passed to the build through the command line.
+  - Allow more control of docker registry push.
+  - Don't print debugging output unless environment variable set.
+  - Updated dependencies: setuptools to 36.7.1, PyQt5 to 5.9.1.
+
+### [14.0.4] - 2017-11-08
+
+- Changed
+  - Add more ignore strings to npm build.
+
+### [14.0.3] - 2017-11-06
+
+- Changed
+  - PROG_FILES should have the same data type on Linux as Windows.
+
+### [14.0.2] - 2017-11-06
+
+- Changed
+  - Fixed issue with PROG_FILES import on Linux.
+
+### [14.0.1] - 2017-11-06
+
+- Changed
+  - Fixed issue with PROG_FILES import on Linux.
+
+### [14.0.0] - 2017-11-06
+
+- Added
+  - Added VisualStudioBuilder and VisualStudioWebsite.
+  - Added MSTestUnitTester.
+  - Added support for running remote commands on a different OS.
+  - Add cross-platform support to servermgr module.
+  - Moved Procedure classes to new expander module.
+
+- Changed
+  - Moved Expander from fileutil to new expander module.
+  - Fix Node build on Windows.
+  - Allow servermgr.Server() usage to default to localhost.
+  - Renamed all Exceptions to Errors.
+  - Update setuptools to 36.6.0.
+  - Update virtualwrapper-win to 1.2.3.
+
+- Remove
+  - netutil.remote_copy replaced by servermgr.ServerPath.copy.
+
+### [13.2.3] - 2017-10-09
+
+- Changed
+  - Fix Node build on Windows.
+
+### [13.2.2] - 2017-10-03
+
+- Changed
+  - Update GitPython to 2.1.7.
+
+### [13.2.1] - 2017-09-28
+
+- Changed
+  - Add more strings to ignore during npm commands.
+
+### [13.2.0] - 2017-09-26
+
+- Changed
+  - Improve Node.js builds.
+  - Update GitPython to 2.1.6.
+
+### [13.1.4] - 2017-09-25
+
+- Changed
+  - Inhibit un-checkout on PRDB close for Git.
+
+### [13.1.3] - 2017-09-21
+
+- Changed
+  - Speed up Git info clients by cloning to depth 1.
+
+### [13.1.2] - 2017-09-21
+
+- Removed
+  - IMPORT_GIT and IMPORT_PERFORCE don't work as expected.
+
+### [13.1.1] - 2017-09-21
+
+- Added
+  - IMPORT_GIT control flag.
+
+### [13.1.0] - 2017-09-21
+
+- Added
+  - Added support for Docker builds.
+  - Added Git support.
+
+- Changed
+  - Update setuptools to 36.5.0.
+  - Update virtualwrapper-win to 1.2.2.
+
+### [13.0.2] - 2017-08-28
+
+- Changed
+  - Update requests to 2.18.4.
+  - Update setuptools to 36.3.0.
+  - Update slacker to 0.9.60.
+
+### [13.0.1] - 2017-08-24
+
+- Changed
+  - Removed extraneous period in package creation.
+  - Create the package using LZMA compression.
+  - Update chmod usage for better UNIX support.
+
+### [13.0.0] - 2017-08-22
+
+- Added
+  - Added build.GNUProduct class.
+
+- Changed
+  - Improved build.GNUBuilder.
+
+### [12.2.0] - 2017-08-18
+
+- Added
+  - SERVICE_SIGNALS.restart for use with servermgr.Service on Linux.
+  - More debugging output from sysutil.syscmd.
+
+- Changed
+  - Throw away output on Linux when remotely managing a service to avoid intermittent hang.
+
+### [12.1.2] - 2017-08-17
+
+- Changed
+  - Protect cms against fake git import.
+
+### [12.1.1] - 2017-08-14
+
+- Changed
+  - Add -t argument to ssh on remote Linux commands to prevent hangs.
+
+### [12.1.0] - 2017-08-11
+
+- Added
+  - Add Linux support to build.CxFreezeBuilder.
+  - Added LZMA (xz) creation support to fileutil.pack.
+
+- Removed
+  - Remove workaround for Python 3.6.0 bug from build.CxFreezeBuilder.
+
+### [12.0.0] - 2017-08-08
+
+- Added
+  - Linux support for servermgr.Service and sysutil.syscmd with remote=True.
+
+### [11.1.0] - 2017-08-07
+
+- Added
+  - Added config property to configmgr.ConfigCollection.
+  - Added build.ConfigurationBuilder and build.ConfigurationProduct classes.
+
+- Changed
+  - Update requests to 2.18.3.
+  - Update setuptools to 36.2.7.
+
+### [11.0.3] - 2017-07-12
+
+- Changed
+  - Improve symlink handing in build.NodeJSBuilder.
+  - Update p4python to 2017.1.1526044.
+  - Update PyQt5 to 5.9.
+
+### [11.0.2] - 2017-07-05
+
+- Changed
+  - Protect sysutil.syscmd against spaces in commands and argument names when using the shell.
+  - Minor NodeJSBuilder improvements.
+  - Improve lang.str_to_pythonval algorithm.
+  - Fix missing import.
+
+### [11.0.1] - 2017-06-20
+
+- Changed
+  - Add is_local property to servermgr.Server.
+  - Improve error checking on robocopy in servermgr.ServerPath.copy method.
+
+### [11.0.0] - 2017-06-19
+
+- Changed
+  - The handling of build information the build module has been overhauled to remove reliance on the command line and PRDB.
+  - Update requests to 2.18.1 and setuptools to 36.0.1.
+
+### [10.0.3] - 2017-06-15
+
+- Changed
+  - When sysutil.syscmd is run with useshell, pass the command and args as a string to Popen as suggested by the documentation.
+
+### [10.0.2] - 2017-06-14
+
+- Changed
+  - Catch any PyQt load failure in version module to protect against missing GNUC libs.
+  - Determine users home directory in a cross-platform way.
+  - Rename some variables.
+
+### [10.0.1] - 2017-06-09
+
+- Changed
+  - The node npm command needs to be run by the shell.
+
+### [10.0.0] - 2017-06-01
+
+- Added
+  - Converted the envcfg module to configmgr.
+  - Added Linux support.
+  - Added GNUBuilder.
+  - Added statemachine.StateMachine.reset method.
+  - Added statemachine.StateMachine.start method to facilitate crash recovery.
+
+- Changed
+  - Update error related to Linux support.
+  - The servermgr.Server.run_command method should not run the command remotely if the server is local.
+  - Add more files ignored when build.NodeBuilder publishes.
+  - Updated dependencies: cx-Freeze to 5.0.2, requests to 2.17.3, slacker to 0.9.50.
+
+### [9.0.0] - 2017-05-16
+
+- Added
+  - Added support for using the node package.json file as a version file.
+
+- Changed
+  - Change WMIObject type to a string to allow grabbing any available.
+
+### [8.0.1] - 2017-05-08
+
+- Added
+  - Added dependency on P4Python.
+  - Add privileged run option to psexec in sysutil.syscmd.
+
+- Changed
+  - Upgrade setuptools to 35.0.2.
+  - Ignore more robocopy codes that indicate success in servermgr.ServerPath.copy.
+  - Fix issue with LoadBalancer management of a Server without DNS name resolution available.
+
+### [8.0.0] - 2017-04-26
+
+- Changed
+  - Raise ServerObjectManagementException on all COM and WMI connection errors.
+
+### [7.1.0] - 2017-04-24
+
+- Changed
+  - Improved build.MochaTest.
+
+### [7.0.0] - 2017-04-24
+
+- Added
+  - Require the unittest-xml-reporting package.
+  - build.PythonUnitTester.
+  - build.MochaTester.
+
+- Changed
+  - Updated build for new build.Product definition.
+
+### [6.0.1] - 2017-04-21
+
+- Changed
+  - Update build.run_system_command for new syscmd usage.
+
+### [6.0.0] - 2017-04-20
+
+- Added
+  - servermgr.LoadBalancer.get_cache_content_group and flush_cache_content.
+
+- Changed
+  - Changed servermgr.Server wmi_connect arg to defer_wmi.
+  - Let servermgr.Server make WMI connection when needed.
+  - Fixed statemachine unit tests.
+  - Update iispy.IISConfigurationSection to be more section generic.
+  - Upgrade setuptools to 35.0.1.
+
+### [5.0.0] - 2017-04-17
+
+- Added
+  - servermgr.Server.remove_directory method.
+  - ServerPath object for better remote file management.
+
+- Changed
+  - servermgr.Server.run_remote_command method change to run_command.
+  - Allow servermgr.Server.run_command to take a string or list argument.
+  - Fixed issue with statemachine rollback.
+  - Allow the IP Address to be passed in to Server to get around lack of name resolution.
+  - Fix problems with LoadBalancer usage of Server objects.
+  - Provide enum for Service states.
+  - Delete WMI object reference before refreshing to prevent locking the WMI interface.
+  - Increase the wait time for service state checks.
+  - Return result from send in netutil.send_email.
+
+### [4.4.0] - 2017-04-05
+
+- Added
+  - Ability to pass credentials to sysutil.syscmd when running remotely.
+  - Ability to inhibit WMI connection on servermgr.Server instantiation.
+  - servermgr.Server.run_remote_command method.
+  - Provide servermgr.COMObject.disconnect() method.
+
+- Changed
+  - Improve servermgr.ServerObjectManagementException.REMOTE_PERMISSION_ERROR wording.
+  - Allow servermgr.COMObject to be initialized with a win32com client object.
+
+### [4.3.1] - 2017-04-03
+
+- Added
+  - Provide log_filename property for Logger.
+  - Fix system command call in sqlscript.
+
+- Changed
+  - Pin requirements to specific versions.
+
+### [4.3.0] - 2017-03-31
+
+- Added
+  - New envcfg module.
+
+- Changed
+  - Fixed sqlscript usage of syscmd.
+
+### [4.2.0] - 2017-03-29
+
+- Added
+  - Authorization parameter to SQLScript.
+  - Authorization parameter to servermgr objects.
+  - Process management to servermgr.
+  - Ability to redirect output to a Qt widget.
+  - Added COM support to server mgr.
+  - Added IIS support to servermgr.Server.
+  - Check for server existence in servermgr.Server.
+  - Provide iispy.IISInstance.exists property.
+  - Default cmds.Commander option of --quiet.
+  - cmds.Commander --raise-on-error parameter to throw errors when parser problem.
+  - Ability to get current Logger.level.
+
+- Changed
+  - Use closing and suppress from contextlib.
+  - Fix sys module usage.
+  - Allow SQLScript to be used in a with statement.
+  - Return output from iispy.IISInstance.reset.
+
+### [4.1.1] - 2017-03-21
+
+- Changed
+  - Updated DEFAULT_PRODUCT_DB.
+  - Make Logger logname argument required.
+
+### [4.1.0] - 2017-03-20
+
+- Added
+  - Added rollback method to StateMachine.
+  - Added exist property to Service.
+
+- Changed
+  - Convert possible string to server object in LoadBalancer method.
+
+### [4.0.0] - 2017-03-17
+
+- Added
+  - Added the statemachine module.
+  - Added the servermgr module.
+  - Added requirement for slacker module.
+  - Added requirement for WMI module.
+
+- Changed
+  - Update setuptools to 34.3.2.
+  - Throw RaiseAttribute when appropriate.
+
+- Removed
+  - Removed the singleton implementations since those can be handled with global instances in Python.
+
+### [3.0.0] - 2017-03-09
+
+- Changed
+  - Allow fileutil.Expander use non-strings for replacement.
+  - Fix issue with use of variable named 'path' in sysutil module.
+  - Rename home directory variable.
+  - Update PyQt to 5.8.1.1.
+  - Update setuptools to 34.3.1.
+
+### [2.0.1] - 2017-03-07
+
+- Changed
+  - Fixed crash when the command is not in the driver.
+  - Fixed problem in fileutil.Expander.expand_directory() where it did not popd().
+
+### [2.0.0] - 2017-03-03
+
+- Changed
+  - Improve expansion condition evaluation when the condition contains a variable.
+  - Cleanup expression condition exception handling.
+  - Fix issue with Perforce integration.
+  - Rename iispy member function to be consistent.
+
+### [1.0.1] - 2017-02-27
+
+- Changed
+  - Fixed issues with XML parsing.
+  - Upgrade setuptools to 34.3.0.
+
+### [1.0.0] - 2017-02-21
+
+- Changed
+  - Fixed bad imports.
+  - Fixed bad return in str_to_pythonval.
+  - Change xml parser to standard in xml module.
+  - Rename constant in data module to uppercase.
+  - Fix issue in data module when returning columns in XML table.
+  - Upgrade PyQt5 to 5.8.
+  - Upgrade setuptools to 34.2.0.
+
+### [0.12] - 2017-02-09
+
+- Changed
+  - Improved Cmd error handling.
+  - Fixed import issue.
+
+### [0.11] - 2017-02-09
+
+- Added
+  - Created fileutil module from file-related init functions.
+
+- Changed
+  - Moved system-related init functions to sysutil.
+  - Convert expander to a class.
+  - Don't raise custom exceptions inside standard ones.
+  - Fix typo in str_to_pythonval().
+  - Cleanup fileutil.spew().
+
+- Removed
+  - Move procedure module to BatCave.
+
+### [0.10] - 2017-02-07
+
+- Changed
+  - Update setup.py to include all required modules.
+
+### [0.9] - 2017-02-06
+
+- Changed
+  - Update CxFreezeBuilder to handle Python 3.6.0 issue with process module.
+
+### [0.8] - 2017-02-06
+
+- Added
+  - sysutil.is_user_administrator()
+
+### [0.7] - 2017-02-03
+
+- Added
+  - Support for building Python applications using cx_Freeze.
+  - Support for debugging output during syscmd execution.
+  - Module for remote IIS administration.
+  - bool_to_str().
+  - Support for running commands on remote systems.
+  - Created netutil and sysutil modules.
+  - Require xmltodict (for new iispy module).
+  - Modules for network and system utilities created from __init__ functions.
+
+- Changed
+  - Upgraded requests module.
+  - Moved is_debug from module initialization to lang submodule.
+  - Rename debug environment variable.
+  - Use new Python 3 super().
+  - Update syscmd to use new Python 3 subprocess module features.
+  - Cleanup imports.
+  - Inhibit return of stderr lines when ignorestderr is set in syscmd.
+
+- Removed
+  - Serialization support from syscmd.
+
+### [0.6] - 2017-01-27
+
+- Changed
+  - Use USERPROFILE for default PRDB database.
+
+### [0.5] - 2017-01-27
+
+- Added
+  - CHANGELOG.rst.
+
+- Changed
+  - Allow the command line parser to be passed in.
+  - Update the location of the default product database.
+
+### [0.4] - 2017-01-25
+
+- Added
+  - Unit tests.
+
+- Changed
+  - When an application calls get_version_info(), return info for the app and not this module.
+  - Improved get_version_info() output format.
+
+### [0.3] - 2017-01-17
+
+- Added
+  - Support for deployment automation.
+
+### [0.2] - 2017-01-16
+
+- Added
+  - Support for building Node.js applications.
+
+- Changed
+  - Improved output during automation.
+
+### [0.1] - 2017-01-12
+
+- Initial release.
+
+<!--- cSpell:ignore docstrings platarch cmds psutil servermgr pywin sqlscript verfiles cloudmgr qbpy pkgtype unittest recopytree pathlib pypiwin
+      cSpell:ignore pythonval fileutil cmsclient civars chmodtree sysutl cmdspec webapp virtualwrapper configmgr buildname vsver hasapp useshell
+      cSpell:ignore GNUC envcfg pipenv statemachine psexec getattr contextlib logname xmltodict ignorestderr USERPROFILE netutil assemblyinfo
+      cSpell:ignore setattr iispy virtualenv prdb syscmd -->