<<<<<<< HEAD
"""Setuptools setup script for BatCave."""

# cSpell:ignore aarch, psutil pywin

from pathlib import Path
from setuptools import find_packages, setup  # Always prefer setuptools over distutils

import batcave
from batcave.fileutil import slurp
from batcave.sysutil import chmod, S_775

# The files need to be writable
chmod(Path.cwd(), S_775, True)

setup(
    name=batcave.__title__,
    version=batcave.__version__,

    description=batcave.__summary__,
    long_description=''.join(slurp(Path(__file__).parent / 'DOCUMENTATION.md')),
    long_description_content_type='text/markdown',
    keywords='python programming utilities',

    author=batcave.__author__,
    author_email=batcave.__email__,
    license=batcave.__license__,

    url=batcave.__uri__,
    # project_urls={
    #     'Documentation': 'https://gitlab.com/arisilon/batcave/',
    # },

    classifiers=[
        'Development Status :: 5 - Production/Stable',
        'License :: OSI Approved :: MIT License',

        'Operating System :: OS Independent',
        'Programming Language :: Python :: 3.6',

        'Intended Audience :: Developers',
        'Topic :: Software Development',
        'Natural Language :: English',
    ],

    python_requires='>=3.6',
    packages=find_packages(),
    install_requires=['docker >= 4.0',
                      'GitPython >= 3.0',
                      'google-cloud',
                      'kubernetes >= 10.0',
                      'PyQt5 >= 5.13; platform_machine != "aarch64"',
                      'psutil >= 5.6',
                      'pywin32 == 225; sys_platform == "win32"',
                      'requests >= 2.22',
                      'WMI >= 1.4'],
    extras_require={
        'dev': ['setuptools', 'twine', 'wheel', 'xmlrunner'],
        'test': [],
    }
)
=======
'Setuptools setup script for BatCave'
# cSpell:ignore aarch, psutil pywin

from pathlib import Path
from setuptools import find_packages, setup  # Always prefer setuptools over distutils

import batcave
from batcave.fileutil import slurp
from batcave.sysutil import chmod, S_775

# The files need to be writable
chmod(Path.cwd(), S_775, True)

setup(
    name=batcave.__title__,
    version=batcave.__version__,

    description=batcave.__summary__,
    long_description=''.join(slurp(Path(__file__).parent / 'README.md')),
    keywords='python programming utilities',

    author=batcave.__author__,
    author_email=batcave.__email__,
    license=batcave.__license__,

    url=batcave.__uri__,
    # project_urls={
    #     'Documentation': 'https://gitlab.com/arisilon/batcave/',
    # },

    classifiers=[
        'Development Status :: 5 - Production/Stable',
        'License :: OSI Approved :: MIT License',

        'Operating System :: OS Independent',
        'Programming Language :: Python :: 3.6',

        'Intended Audience :: Developers',
        'Topic :: Software Development',
        'Natural Language :: English',
    ],

    python_requires='>=3.6',
    packages=find_packages(),
    install_requires=['docker >= 4.0',
                      'GitPython >= 3.0',
                      'google-cloud',
                      'kubernetes >= 10.0',
                      'PyQt5 >= 5.13; platform_machine != "aarch64"',
                      'psutil >= 5.6',
                      'pywin32 >= 225; sys_platform == "win32"',
                      'requests >= 2.22',
                      'WMI >= 1.4, < 1.5'],
    extras_require={
        'dev': ['setuptools', 'twine', 'wheel', 'xmlrunner'],
        'test': [],
    }
)
>>>>>>> 72c06fb2
<|MERGE_RESOLUTION|>--- conflicted
+++ resolved
@@ -1,121 +1,60 @@
-<<<<<<< HEAD
-"""Setuptools setup script for BatCave."""
-
-# cSpell:ignore aarch, psutil pywin
-
-from pathlib import Path
-from setuptools import find_packages, setup  # Always prefer setuptools over distutils
-
-import batcave
-from batcave.fileutil import slurp
-from batcave.sysutil import chmod, S_775
-
-# The files need to be writable
-chmod(Path.cwd(), S_775, True)
-
-setup(
-    name=batcave.__title__,
-    version=batcave.__version__,
-
-    description=batcave.__summary__,
-    long_description=''.join(slurp(Path(__file__).parent / 'DOCUMENTATION.md')),
-    long_description_content_type='text/markdown',
-    keywords='python programming utilities',
-
-    author=batcave.__author__,
-    author_email=batcave.__email__,
-    license=batcave.__license__,
-
-    url=batcave.__uri__,
-    # project_urls={
-    #     'Documentation': 'https://gitlab.com/arisilon/batcave/',
-    # },
-
-    classifiers=[
-        'Development Status :: 5 - Production/Stable',
-        'License :: OSI Approved :: MIT License',
-
-        'Operating System :: OS Independent',
-        'Programming Language :: Python :: 3.6',
-
-        'Intended Audience :: Developers',
-        'Topic :: Software Development',
-        'Natural Language :: English',
-    ],
-
-    python_requires='>=3.6',
-    packages=find_packages(),
-    install_requires=['docker >= 4.0',
-                      'GitPython >= 3.0',
-                      'google-cloud',
-                      'kubernetes >= 10.0',
-                      'PyQt5 >= 5.13; platform_machine != "aarch64"',
-                      'psutil >= 5.6',
-                      'pywin32 == 225; sys_platform == "win32"',
-                      'requests >= 2.22',
-                      'WMI >= 1.4'],
-    extras_require={
-        'dev': ['setuptools', 'twine', 'wheel', 'xmlrunner'],
-        'test': [],
-    }
-)
-=======
-'Setuptools setup script for BatCave'
-# cSpell:ignore aarch, psutil pywin
-
-from pathlib import Path
-from setuptools import find_packages, setup  # Always prefer setuptools over distutils
-
-import batcave
-from batcave.fileutil import slurp
-from batcave.sysutil import chmod, S_775
-
-# The files need to be writable
-chmod(Path.cwd(), S_775, True)
-
-setup(
-    name=batcave.__title__,
-    version=batcave.__version__,
-
-    description=batcave.__summary__,
-    long_description=''.join(slurp(Path(__file__).parent / 'README.md')),
-    keywords='python programming utilities',
-
-    author=batcave.__author__,
-    author_email=batcave.__email__,
-    license=batcave.__license__,
-
-    url=batcave.__uri__,
-    # project_urls={
-    #     'Documentation': 'https://gitlab.com/arisilon/batcave/',
-    # },
-
-    classifiers=[
-        'Development Status :: 5 - Production/Stable',
-        'License :: OSI Approved :: MIT License',
-
-        'Operating System :: OS Independent',
-        'Programming Language :: Python :: 3.6',
-
-        'Intended Audience :: Developers',
-        'Topic :: Software Development',
-        'Natural Language :: English',
-    ],
-
-    python_requires='>=3.6',
-    packages=find_packages(),
-    install_requires=['docker >= 4.0',
-                      'GitPython >= 3.0',
-                      'google-cloud',
-                      'kubernetes >= 10.0',
-                      'PyQt5 >= 5.13; platform_machine != "aarch64"',
-                      'psutil >= 5.6',
-                      'pywin32 >= 225; sys_platform == "win32"',
-                      'requests >= 2.22',
-                      'WMI >= 1.4, < 1.5'],
-    extras_require={
-        'dev': ['setuptools', 'twine', 'wheel', 'xmlrunner'],
-        'test': [],
-    }
-)
->>>>>>> 72c06fb2
+"""Setuptools setup script for BatCave."""
+
+# cSpell:ignore aarch, psutil pywin
+
+from pathlib import Path
+from setuptools import find_packages, setup  # Always prefer setuptools over distutils
+
+import batcave
+from batcave.fileutil import slurp
+from batcave.sysutil import chmod, S_775
+
+# The files need to be writable
+chmod(Path.cwd(), S_775, True)
+
+setup(
+    name=batcave.__title__,
+    version=batcave.__version__,
+
+    description=batcave.__summary__,
+    long_description=''.join(slurp(Path(__file__).parent / 'DOCUMENTATION.md')),
+    long_description_content_type='text/markdown',
+    keywords='python programming utilities',
+
+    author=batcave.__author__,
+    author_email=batcave.__email__,
+    license=batcave.__license__,
+
+    url=batcave.__uri__,
+    # project_urls={
+    #     'Documentation': 'https://gitlab.com/arisilon/batcave/',
+    # },
+
+    classifiers=[
+        'Development Status :: 5 - Production/Stable',
+        'License :: OSI Approved :: MIT License',
+
+        'Operating System :: OS Independent',
+        'Programming Language :: Python :: 3.6',
+
+        'Intended Audience :: Developers',
+        'Topic :: Software Development',
+        'Natural Language :: English',
+    ],
+
+    python_requires='>=3.6',
+    packages=find_packages(),
+    install_requires=['docker >= 4.0',
+                      'GitPython >= 3.0',
+                      'google-cloud',
+                      'kubernetes >= 10.0',
+                      'PyQt5 >= 5.13; platform_machine != "aarch64"',
+                      'psutil >= 5.6',
+                      'pywin32 == 225; sys_platform == "win32"',
+                      'requests >= 2.22',
+                      'WMI >= 1.4, < 1.5'],
+    extras_require={
+        'dev': ['setuptools', 'twine', 'wheel', 'xmlrunner'],
+        'test': [],
+    }
+)