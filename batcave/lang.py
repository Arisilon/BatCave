<<<<<<< HEAD
"""This module provides Python language utilities.

Attributes:
    BATCAVE_HOME: The home directory of the module.
    FROZEN (bool): Is this module running in a frozen application. Quick version of sys.frozen
    VALIDATE_PYTHON (bool, default=True): Whether this module should validate the minimum version of Python when loaded.
    WIN32 (bool): Is this module running on a Windows system. Quick version of (sys.platform == 'win32')
"""

# Import standard modules
from os import getenv
from pathlib import Path
from string import Template
import sys
from sys import executable, platform, version_info, path as sys_path

# Useful contants
FROZEN = getattr(sys, 'frozen', False)
BATCAVE_HOME = Path(executable).parent if FROZEN else Path(sys_path[0])
VALIDATE_PYTHON = True
WIN32 = (platform == 'win32')


class MsgStr:
    """Class to create a universal abstract interface for message strings.

    This class is only useful when subclassed where the subclass simply defines the _messages.

    Example:
        class MyMsg(MsgStr):
            _messages = {'Message1': 'This is just a string',
                            'Message2': Template('This is a $what template)}

        where messages are retrieved with
            MyMsg().Message1
            MyMsg(what='this').Message2
    """
    def __init__(self, instr='', transform=None, **variables):
        """
        Args:
            instr (optional, default=''): The input message string.
            transform (optional, default=None): A string method used to transform the input message string on output.
            variables (optional): A dictionary of variables to pass to the string.Template.substitute method.

        Attributes:
            _str: The value of the instr argument.
            _transform: The value of the transform argument.
            _vars: The value of the variables argument.
        """
        self._str = instr
        self._transform = transform
        self._vars = variables

    def __getattr__(self, attr):
        if attr in list(self._messages.keys()):
            return self._self_to_str(self._messages[attr])
        raise AttributeError(f"'{type(self)}' object has no attribute '{attr}'")

    def __str__(self):
        return self._self_to_str(self._str)

    def _self_to_str(self, _str):
        if isinstance(_str, Template):
            _str = _str.substitute(self._vars)
        if self._transform:
            _str = getattr(_str, self._transform)()
        return _str


class BatCaveException(Exception, MsgStr):
    """A base class to provide easier Exception management.

    Attributes:
        _message: A dictionary of messages provided by subclasses.
    """
    _messages = dict()

    def __init__(self, errobj, **variables):
        """
        Args:
            errobj: The input message string.
            variables (optional): A dictionary of variables to pass to the string.Template.substitute method.

        Attributes:
            vars: The value of the variables argument.
            _errobj: The value of the errobj argument.
        """
        Exception.__init__(self, errobj, variables)
        MsgStr.__init__(self, errobj.msg, **variables)
        self._errobj = errobj
        self.vars = variables

    code = property(lambda s: s._errobj.code, doc='A read-only property which returns the error code from the error object.')

    def __str__(self):
        return MsgStr.__str__(self)


class BatCaveError:
    """A class to provide an interface for inspecting exceptions."""
    def __init__(self, code, msg):
        """
        Args:
            code: A unique error code for this error.
            msg: A user-facing message for this error.

        Attributes:
            code: The value of the code argument.
            msg: The value of the msg argument.
        """
        self.code = code
        self.msg = msg


class PythonVersionError(BatCaveException):
    """Invalid Python Version Exception.

    Attributes:
        BAD_VERSION: The version of Python is too low.
    """
    BAD_VERSION = BatCaveError(1, Template('Python $needed required but $used used'))


class switch:  # pylint: disable=C0103
    """Class to implement a Pythonic switch statement.

    Taken verbatim from: http://aspn.activestate.com/ASPN/Cookbook/Python/Recipe/410692

    Title: Readable switch construction without lambdas or dictionaries
    Submitter: Brian Beck (other recipes)
    Last Updated: 2005/04/26
    Version no: 1.7

    Description:
        Python's lack of a 'switch' statement has garnered much discussion and even a PEP.
        The most popular substitute uses dictionaries to map cases to functions, which requires lots of defs or lambdas.
        While the approach shown here may be O(n) for cases, it aims to duplicate C's original 'switch' functionality and
        structure with reasonable accuracy.
    """

    def __init__(self, value):
        self.value = value
        self.fall = False
        self.first = True

    def __iter__(self):
        'Return the match method once, then stop'
        if self.first:
            self.first = False
            yield self.match
        else:
            return

    def match(self, *args):
        'Indicate whether or not to enter a case suite'
        if self.fall or not args:
            return True
        elif self.value in args:
            self.fall = True
            return True
        else:
            return False


def bool_to_str(expr):
    """Converts an expression to a lowercase boolean string value.

    Arguments:
        expr: The expression to convert.

    Returns:
        'true' if the expression evaluates to True, 'false' otherwise.
    """
    return str(bool(expr)).lower()


def flatten(thing, recursive=True):
    """Flatten an iterable of iterables.

    Arguments:
        thing: The thing to be flattened.
        recursive (optional, default=True): Whether or not to recursively flatten the item.

    Returns:
        The final single depth item as the same type as thing.
    """
    flattened = False
    result = list()
    for item in thing:
        try:
            result += [i for i in iter(item)]
            flattened = True
        except TypeError:
            result.append(item)

    if recursive and flattened:
        return flatten(result)

    return type(thing)(result)


def flatten_string_list(iter_of_string, remove_newlines=True):
    """Flatten an iterable of strings to a single string.

    Arguments:
        iter_of_string: The list of strings to be flattened to be flattened.
        remove_newlines (optional, default=True): Whether or not to remove newlines from the final list.

    Returns:
        The final string.
    """
    result = ''.join(flatten(iter_of_string))
    if remove_newlines:
        return result.replace('\n', '')
    return result


def is_debug(test_value=None):
    """Determine if the BATCAVE_DEBUG environment variable is set.

    Arguments:
        test_value (optional, default=None): If set, only return true if the value of test_value is in BATCAVE_DEBUG.

    Return:
        True if the OS environment variable BATCAVE_DEBUG is set, False otherwise.
    """
    debug_value = getenv('BATCAVE_DEBUG')
    if not debug_value:
        return False
    if not test_value:
        return True
    if test_value in debug_value:
        return True
    return False


def str_to_pythonval(the_string, parse_python=False):
    """Converts a string to the closest Python object.

    Arguments:
        the_string: The string to evaluate.
        parse_python (optional, default=False): If the string contains a '~' character, try to convert it to a more complex python object.

    Returns:
        1. If the string represents an integer, return the value as an int.
        2. If the string represents an non-integer number, return the value as a float.
        3. If the string evaluates to 'None' (case-insensitive), return None.
        4. If the string evaluates to 'True' or 'False' (case-insensitive), return True/False.
        3. If parse_python is True and the_string contains '~':
            Split the_string on the first '~' and return the second part as the value of a type specified by the first part.

    Raises:
        ValueError: If the_string is not a string.
    """
    if not isinstance(the_string, str):
        raise ValueError

    if the_string.isdecimal():
        return int(the_string)

    if the_string.isdigit():
        return float(the_string)

    for (test, value) in (('none', None), ('true', True), ('false', False)):
        if the_string.lower() == test:
            return value

    if parse_python and '~' in the_string:
        (data_type, val) = the_string.split('~', 1)
        the_string = eval(f'{data_type}({val})')  # pylint: disable=eval-used

    return the_string


def validate_python(test_against=(3, 6)):
    """Checks to make sure that a minimum version of Python is used.

    Arguments:
        test_against (optional, default=(3,7)): The value of Python to check.

    Raises:
        PythonVersionError.BAD_VERSION: If the version is too low.
    """
    used = version_info[:2]
    needed = test_against if test_against else (3, 6)
    if used != needed:
        raise PythonVersionError(PythonVersionError.BAD_VERSION, used=used, needed=needed)


def xor(value1, value2):
    """Perform a logical exclusive-or evaluation.

    Arguments:
        value1, value2: The values on which to perform the operation.

    Returns:
        The logical exclusive-or of the values.
    """
    return bool(value1) ^ bool(value2)
=======
﻿'Basic language support'

# Import standard modules
from os import getenv
from pathlib import Path
from string import Template
import sys
from sys import executable, platform, version_info, path as sys_path

# Useful contants
VALIDATE_PYTHON = True
WIN32 = (platform == 'win32')
FROZEN = getattr(sys, 'frozen', False)
BATCAVE_HOME = Path(executable).parent if FROZEN else Path(sys_path[0])

# Application information
COPYRIGHT = 'Copyright 2019 Jeff Smith'


class MsgStr:
    ''' Generic Class for message strings
        This class is only useful when subclassed where the subclass simply defines the _messages.
        For example:
            class MyMsg(MsgStr):
                _messages = {'Message1': 'This is just a string',
                             'Message2': Template('This is a $what template)}

        Then the messages are retrieved as
            MyMsg().Message1
            MyMsg(what='this').Message2 '''

    def __init__(self, instr='', transform=None, **variables):
        self._str = instr
        self._transform = transform
        self._vars = variables

    def __getattr__(self, attr):
        if attr in list(self._messages.keys()):
            return self._self_to_str(self._messages[attr])
        raise AttributeError(f"'{type(self)}' object has no attribute '{attr}'")

    def __str__(self):
        return self._self_to_str(self._str)

    def _self_to_str(self, _str):
        if not isinstance(_str, str):
            _str = _str.substitute(self._vars)
        if self._transform:
            _str = getattr(_str, self._transform)()
        return _str


class HALException(Exception, MsgStr):
    'Generic Class for HAL exceptions'
    _messages = dict()

    def __init__(self, errobj, **variables):
        Exception.__init__(self, errobj, variables)
        MsgStr.__init__(self, errobj.msg, **variables)
        self._errobj = errobj
        self.vars = variables
        self.code = errobj.code

    def __str__(self):
        return MsgStr.__str__(self)


class HALError:
    'Provides interface for inspecting exceptions'
    def __init__(self, code, msg):
        self.code = code
        self.msg = msg


class PythonVersionError(HALException):
    'Used to indicate the wrong version of Python'
    WRONG_VERSION = HALError(1, Template('Python $needed required but $used used'))


class switch:  # pylint: disable=C0103
    ''' Taken verbatim from: http://aspn.activestate.com/ASPN/Cookbook/Python/Recipe/410692

        Title: Readable switch construction without lambdas or dictionaries
        Submitter: Brian Beck (other recipes)
        Last Updated: 2005/04/26
        Version no: 1.7

        Description:
        Python's lack of a 'switch' statement has garnered much discussion and even a PEP.
        The most popular substitute uses dictionaries to map cases to functions, which requires lots of defs or lambdas.
        While the approach shown here may be O(n) for cases, it aims to duplicate C's original 'switch' functionality and
        structure with reasonable accuracy. '''

    def __init__(self, value):
        self.value = value
        self.fall = False
        self.first = True

    def __iter__(self):
        'Return the match method once, then stop'
        if self.first:
            self.first = False
            yield self.match
        else:
            return

    def match(self, *args):
        'Indicate whether or not to enter a case suite'
        if self.fall or not args:
            return True
        elif self.value in args:
            self.fall = True
            return True
        else:
            return False


def bool_to_str(val):
    'Convert a boolean value to a string'
    return 'true' if val else 'false'


def flatten(thing):
    'Flatten a list of lists'
    flattened = False
    result = list()
    for item in thing:
        if isinstance(item, list):
            result += [i for i in item]
            flattened = True
        else:
            result.append(item)

    if flattened:
        return flatten(result)

    return result


def flatten_string_list(thing, remove_newlines=True):
    'Flatten a list of lists of strings to a single string'
    result = ''.join(flatten(thing))
    if remove_newlines:
        return result.replace('\n', '')
    return result


def is_debug(testvalue=None):
    'boolean is_debug(string testvalue)'
    debugvalue = getenv('BATCAVE_DEBUG')
    if not debugvalue:
        return False
    if not testvalue:
        return True
    if testvalue in debugvalue:
        return True
    return False


def str_to_pythonval(the_string, parse_python=False):
    'Converts a string to the closest interpretable Python type'
    if not isinstance(the_string, str):
        raise ValueError

    if the_string.isdecimal():
        return int(the_string)

    if the_string.isdigit():
        return float(the_string)

    if the_string.lower() == 'none':
        return None

    if the_string.lower() == 'true':
        return True

    if the_string.lower() == 'false':
        return False

    if parse_python and '~' in the_string:
        (data_type, val) = the_string.split('~', 1)
        the_string = eval(f'{data_type}({val})')  # pylint: disable=W0123

    return the_string


def validate_python(test_against=None):
    'Checks to make sure that the minimum version of Python is used'
    used = version_info[:2]
    needed = test_against if test_against else (3, 6)
    if used != needed:
        raise PythonVersionError(PythonVersionError.WRONG_VERSION, used=used, needed=needed)


def xor(value1, value2):
    'exclusive-or evaluation'
    return bool(value1) ^ bool(value2)
>>>>>>> bea1fafd
<|MERGE_RESOLUTION|>--- conflicted
+++ resolved
@@ -1,499 +1,304 @@
-<<<<<<< HEAD
-"""This module provides Python language utilities.
-
-Attributes:
-    BATCAVE_HOME: The home directory of the module.
-    FROZEN (bool): Is this module running in a frozen application. Quick version of sys.frozen
-    VALIDATE_PYTHON (bool, default=True): Whether this module should validate the minimum version of Python when loaded.
-    WIN32 (bool): Is this module running on a Windows system. Quick version of (sys.platform == 'win32')
-"""
-
-# Import standard modules
-from os import getenv
-from pathlib import Path
-from string import Template
-import sys
-from sys import executable, platform, version_info, path as sys_path
-
-# Useful contants
-FROZEN = getattr(sys, 'frozen', False)
-BATCAVE_HOME = Path(executable).parent if FROZEN else Path(sys_path[0])
-VALIDATE_PYTHON = True
-WIN32 = (platform == 'win32')
-
-
-class MsgStr:
-    """Class to create a universal abstract interface for message strings.
-
-    This class is only useful when subclassed where the subclass simply defines the _messages.
-
-    Example:
-        class MyMsg(MsgStr):
-            _messages = {'Message1': 'This is just a string',
-                            'Message2': Template('This is a $what template)}
-
-        where messages are retrieved with
-            MyMsg().Message1
-            MyMsg(what='this').Message2
-    """
-    def __init__(self, instr='', transform=None, **variables):
-        """
-        Args:
-            instr (optional, default=''): The input message string.
-            transform (optional, default=None): A string method used to transform the input message string on output.
-            variables (optional): A dictionary of variables to pass to the string.Template.substitute method.
-
-        Attributes:
-            _str: The value of the instr argument.
-            _transform: The value of the transform argument.
-            _vars: The value of the variables argument.
-        """
-        self._str = instr
-        self._transform = transform
-        self._vars = variables
-
-    def __getattr__(self, attr):
-        if attr in list(self._messages.keys()):
-            return self._self_to_str(self._messages[attr])
-        raise AttributeError(f"'{type(self)}' object has no attribute '{attr}'")
-
-    def __str__(self):
-        return self._self_to_str(self._str)
-
-    def _self_to_str(self, _str):
-        if isinstance(_str, Template):
-            _str = _str.substitute(self._vars)
-        if self._transform:
-            _str = getattr(_str, self._transform)()
-        return _str
-
-
-class BatCaveException(Exception, MsgStr):
-    """A base class to provide easier Exception management.
-
-    Attributes:
-        _message: A dictionary of messages provided by subclasses.
-    """
-    _messages = dict()
-
-    def __init__(self, errobj, **variables):
-        """
-        Args:
-            errobj: The input message string.
-            variables (optional): A dictionary of variables to pass to the string.Template.substitute method.
-
-        Attributes:
-            vars: The value of the variables argument.
-            _errobj: The value of the errobj argument.
-        """
-        Exception.__init__(self, errobj, variables)
-        MsgStr.__init__(self, errobj.msg, **variables)
-        self._errobj = errobj
-        self.vars = variables
-
-    code = property(lambda s: s._errobj.code, doc='A read-only property which returns the error code from the error object.')
-
-    def __str__(self):
-        return MsgStr.__str__(self)
-
-
-class BatCaveError:
-    """A class to provide an interface for inspecting exceptions."""
-    def __init__(self, code, msg):
-        """
-        Args:
-            code: A unique error code for this error.
-            msg: A user-facing message for this error.
-
-        Attributes:
-            code: The value of the code argument.
-            msg: The value of the msg argument.
-        """
-        self.code = code
-        self.msg = msg
-
-
-class PythonVersionError(BatCaveException):
-    """Invalid Python Version Exception.
-
-    Attributes:
-        BAD_VERSION: The version of Python is too low.
-    """
-    BAD_VERSION = BatCaveError(1, Template('Python $needed required but $used used'))
-
-
-class switch:  # pylint: disable=C0103
-    """Class to implement a Pythonic switch statement.
-
-    Taken verbatim from: http://aspn.activestate.com/ASPN/Cookbook/Python/Recipe/410692
-
-    Title: Readable switch construction without lambdas or dictionaries
-    Submitter: Brian Beck (other recipes)
-    Last Updated: 2005/04/26
-    Version no: 1.7
-
-    Description:
-        Python's lack of a 'switch' statement has garnered much discussion and even a PEP.
-        The most popular substitute uses dictionaries to map cases to functions, which requires lots of defs or lambdas.
-        While the approach shown here may be O(n) for cases, it aims to duplicate C's original 'switch' functionality and
-        structure with reasonable accuracy.
-    """
-
-    def __init__(self, value):
-        self.value = value
-        self.fall = False
-        self.first = True
-
-    def __iter__(self):
-        'Return the match method once, then stop'
-        if self.first:
-            self.first = False
-            yield self.match
-        else:
-            return
-
-    def match(self, *args):
-        'Indicate whether or not to enter a case suite'
-        if self.fall or not args:
-            return True
-        elif self.value in args:
-            self.fall = True
-            return True
-        else:
-            return False
-
-
-def bool_to_str(expr):
-    """Converts an expression to a lowercase boolean string value.
-
-    Arguments:
-        expr: The expression to convert.
-
-    Returns:
-        'true' if the expression evaluates to True, 'false' otherwise.
-    """
-    return str(bool(expr)).lower()
-
-
-def flatten(thing, recursive=True):
-    """Flatten an iterable of iterables.
-
-    Arguments:
-        thing: The thing to be flattened.
-        recursive (optional, default=True): Whether or not to recursively flatten the item.
-
-    Returns:
-        The final single depth item as the same type as thing.
-    """
-    flattened = False
-    result = list()
-    for item in thing:
-        try:
-            result += [i for i in iter(item)]
-            flattened = True
-        except TypeError:
-            result.append(item)
-
-    if recursive and flattened:
-        return flatten(result)
-
-    return type(thing)(result)
-
-
-def flatten_string_list(iter_of_string, remove_newlines=True):
-    """Flatten an iterable of strings to a single string.
-
-    Arguments:
-        iter_of_string: The list of strings to be flattened to be flattened.
-        remove_newlines (optional, default=True): Whether or not to remove newlines from the final list.
-
-    Returns:
-        The final string.
-    """
-    result = ''.join(flatten(iter_of_string))
-    if remove_newlines:
-        return result.replace('\n', '')
-    return result
-
-
-def is_debug(test_value=None):
-    """Determine if the BATCAVE_DEBUG environment variable is set.
-
-    Arguments:
-        test_value (optional, default=None): If set, only return true if the value of test_value is in BATCAVE_DEBUG.
-
-    Return:
-        True if the OS environment variable BATCAVE_DEBUG is set, False otherwise.
-    """
-    debug_value = getenv('BATCAVE_DEBUG')
-    if not debug_value:
-        return False
-    if not test_value:
-        return True
-    if test_value in debug_value:
-        return True
-    return False
-
-
-def str_to_pythonval(the_string, parse_python=False):
-    """Converts a string to the closest Python object.
-
-    Arguments:
-        the_string: The string to evaluate.
-        parse_python (optional, default=False): If the string contains a '~' character, try to convert it to a more complex python object.
-
-    Returns:
-        1. If the string represents an integer, return the value as an int.
-        2. If the string represents an non-integer number, return the value as a float.
-        3. If the string evaluates to 'None' (case-insensitive), return None.
-        4. If the string evaluates to 'True' or 'False' (case-insensitive), return True/False.
-        3. If parse_python is True and the_string contains '~':
-            Split the_string on the first '~' and return the second part as the value of a type specified by the first part.
-
-    Raises:
-        ValueError: If the_string is not a string.
-    """
-    if not isinstance(the_string, str):
-        raise ValueError
-
-    if the_string.isdecimal():
-        return int(the_string)
-
-    if the_string.isdigit():
-        return float(the_string)
-
-    for (test, value) in (('none', None), ('true', True), ('false', False)):
-        if the_string.lower() == test:
-            return value
-
-    if parse_python and '~' in the_string:
-        (data_type, val) = the_string.split('~', 1)
-        the_string = eval(f'{data_type}({val})')  # pylint: disable=eval-used
-
-    return the_string
-
-
-def validate_python(test_against=(3, 6)):
-    """Checks to make sure that a minimum version of Python is used.
-
-    Arguments:
-        test_against (optional, default=(3,7)): The value of Python to check.
-
-    Raises:
-        PythonVersionError.BAD_VERSION: If the version is too low.
-    """
-    used = version_info[:2]
-    needed = test_against if test_against else (3, 6)
-    if used != needed:
-        raise PythonVersionError(PythonVersionError.BAD_VERSION, used=used, needed=needed)
-
-
-def xor(value1, value2):
-    """Perform a logical exclusive-or evaluation.
-
-    Arguments:
-        value1, value2: The values on which to perform the operation.
-
-    Returns:
-        The logical exclusive-or of the values.
-    """
-    return bool(value1) ^ bool(value2)
-=======
-﻿'Basic language support'
-
-# Import standard modules
-from os import getenv
-from pathlib import Path
-from string import Template
-import sys
-from sys import executable, platform, version_info, path as sys_path
-
-# Useful contants
-VALIDATE_PYTHON = True
-WIN32 = (platform == 'win32')
-FROZEN = getattr(sys, 'frozen', False)
-BATCAVE_HOME = Path(executable).parent if FROZEN else Path(sys_path[0])
-
-# Application information
-COPYRIGHT = 'Copyright 2019 Jeff Smith'
-
-
-class MsgStr:
-    ''' Generic Class for message strings
-        This class is only useful when subclassed where the subclass simply defines the _messages.
-        For example:
-            class MyMsg(MsgStr):
-                _messages = {'Message1': 'This is just a string',
-                             'Message2': Template('This is a $what template)}
-
-        Then the messages are retrieved as
-            MyMsg().Message1
-            MyMsg(what='this').Message2 '''
-
-    def __init__(self, instr='', transform=None, **variables):
-        self._str = instr
-        self._transform = transform
-        self._vars = variables
-
-    def __getattr__(self, attr):
-        if attr in list(self._messages.keys()):
-            return self._self_to_str(self._messages[attr])
-        raise AttributeError(f"'{type(self)}' object has no attribute '{attr}'")
-
-    def __str__(self):
-        return self._self_to_str(self._str)
-
-    def _self_to_str(self, _str):
-        if not isinstance(_str, str):
-            _str = _str.substitute(self._vars)
-        if self._transform:
-            _str = getattr(_str, self._transform)()
-        return _str
-
-
-class HALException(Exception, MsgStr):
-    'Generic Class for HAL exceptions'
-    _messages = dict()
-
-    def __init__(self, errobj, **variables):
-        Exception.__init__(self, errobj, variables)
-        MsgStr.__init__(self, errobj.msg, **variables)
-        self._errobj = errobj
-        self.vars = variables
-        self.code = errobj.code
-
-    def __str__(self):
-        return MsgStr.__str__(self)
-
-
-class HALError:
-    'Provides interface for inspecting exceptions'
-    def __init__(self, code, msg):
-        self.code = code
-        self.msg = msg
-
-
-class PythonVersionError(HALException):
-    'Used to indicate the wrong version of Python'
-    WRONG_VERSION = HALError(1, Template('Python $needed required but $used used'))
-
-
-class switch:  # pylint: disable=C0103
-    ''' Taken verbatim from: http://aspn.activestate.com/ASPN/Cookbook/Python/Recipe/410692
-
-        Title: Readable switch construction without lambdas or dictionaries
-        Submitter: Brian Beck (other recipes)
-        Last Updated: 2005/04/26
-        Version no: 1.7
-
-        Description:
-        Python's lack of a 'switch' statement has garnered much discussion and even a PEP.
-        The most popular substitute uses dictionaries to map cases to functions, which requires lots of defs or lambdas.
-        While the approach shown here may be O(n) for cases, it aims to duplicate C's original 'switch' functionality and
-        structure with reasonable accuracy. '''
-
-    def __init__(self, value):
-        self.value = value
-        self.fall = False
-        self.first = True
-
-    def __iter__(self):
-        'Return the match method once, then stop'
-        if self.first:
-            self.first = False
-            yield self.match
-        else:
-            return
-
-    def match(self, *args):
-        'Indicate whether or not to enter a case suite'
-        if self.fall or not args:
-            return True
-        elif self.value in args:
-            self.fall = True
-            return True
-        else:
-            return False
-
-
-def bool_to_str(val):
-    'Convert a boolean value to a string'
-    return 'true' if val else 'false'
-
-
-def flatten(thing):
-    'Flatten a list of lists'
-    flattened = False
-    result = list()
-    for item in thing:
-        if isinstance(item, list):
-            result += [i for i in item]
-            flattened = True
-        else:
-            result.append(item)
-
-    if flattened:
-        return flatten(result)
-
-    return result
-
-
-def flatten_string_list(thing, remove_newlines=True):
-    'Flatten a list of lists of strings to a single string'
-    result = ''.join(flatten(thing))
-    if remove_newlines:
-        return result.replace('\n', '')
-    return result
-
-
-def is_debug(testvalue=None):
-    'boolean is_debug(string testvalue)'
-    debugvalue = getenv('BATCAVE_DEBUG')
-    if not debugvalue:
-        return False
-    if not testvalue:
-        return True
-    if testvalue in debugvalue:
-        return True
-    return False
-
-
-def str_to_pythonval(the_string, parse_python=False):
-    'Converts a string to the closest interpretable Python type'
-    if not isinstance(the_string, str):
-        raise ValueError
-
-    if the_string.isdecimal():
-        return int(the_string)
-
-    if the_string.isdigit():
-        return float(the_string)
-
-    if the_string.lower() == 'none':
-        return None
-
-    if the_string.lower() == 'true':
-        return True
-
-    if the_string.lower() == 'false':
-        return False
-
-    if parse_python and '~' in the_string:
-        (data_type, val) = the_string.split('~', 1)
-        the_string = eval(f'{data_type}({val})')  # pylint: disable=W0123
-
-    return the_string
-
-
-def validate_python(test_against=None):
-    'Checks to make sure that the minimum version of Python is used'
-    used = version_info[:2]
-    needed = test_against if test_against else (3, 6)
-    if used != needed:
-        raise PythonVersionError(PythonVersionError.WRONG_VERSION, used=used, needed=needed)
-
-
-def xor(value1, value2):
-    'exclusive-or evaluation'
-    return bool(value1) ^ bool(value2)
->>>>>>> bea1fafd
+"""This module provides Python language utilities.
+
+Attributes:
+    BATCAVE_HOME: The home directory of the module.
+    FROZEN (bool): Is this module running in a frozen application. Quick version of sys.frozen
+    VALIDATE_PYTHON (bool, default=True): Whether this module should validate the minimum version of Python when loaded.
+    WIN32 (bool): Is this module running on a Windows system. Quick version of (sys.platform == 'win32')
+"""
+
+# Import standard modules
+from os import getenv
+from pathlib import Path
+from string import Template
+import sys
+from sys import executable, platform, version_info, path as sys_path
+
+# Useful contants
+FROZEN = getattr(sys, 'frozen', False)
+BATCAVE_HOME = Path(executable).parent if FROZEN else Path(sys_path[0])
+VALIDATE_PYTHON = True
+WIN32 = (platform == 'win32')
+
+
+class MsgStr:
+    """Class to create a universal abstract interface for message strings.
+
+    This class is only useful when subclassed where the subclass simply defines the _messages.
+
+    Example:
+        class MyMsg(MsgStr):
+            _messages = {'Message1': 'This is just a string',
+                            'Message2': Template('This is a $what template)}
+
+        where messages are retrieved with
+            MyMsg().Message1
+            MyMsg(what='this').Message2
+    """
+    def __init__(self, instr='', transform=None, **variables):
+        """
+        Args:
+            instr (optional, default=''): The input message string.
+            transform (optional, default=None): A string method used to transform the input message string on output.
+            variables (optional): A dictionary of variables to pass to the string.Template.substitute method.
+
+        Attributes:
+            _str: The value of the instr argument.
+            _transform: The value of the transform argument.
+            _vars: The value of the variables argument.
+        """
+        self._str = instr
+        self._transform = transform
+        self._vars = variables
+
+    def __getattr__(self, attr):
+        if attr in list(self._messages.keys()):
+            return self._self_to_str(self._messages[attr])
+        raise AttributeError(f"'{type(self)}' object has no attribute '{attr}'")
+
+    def __str__(self):
+        return self._self_to_str(self._str)
+
+    def _self_to_str(self, _str):
+        if isinstance(_str, Template):
+            _str = _str.substitute(self._vars)
+        if self._transform:
+            _str = getattr(_str, self._transform)()
+        return _str
+
+
+class BatCaveException(Exception, MsgStr):
+    """A base class to provide easier Exception management.
+
+    Attributes:
+        _message: A dictionary of messages provided by subclasses.
+    """
+    _messages = dict()
+
+    def __init__(self, errobj, **variables):
+        """
+        Args:
+            errobj: The input message string.
+            variables (optional): A dictionary of variables to pass to the string.Template.substitute method.
+
+        Attributes:
+            vars: The value of the variables argument.
+            _errobj: The value of the errobj argument.
+        """
+        Exception.__init__(self, errobj, variables)
+        MsgStr.__init__(self, errobj.msg, **variables)
+        self._errobj = errobj
+        self.vars = variables
+
+    code = property(lambda s: s._errobj.code, doc='A read-only property which returns the error code from the error object.')
+
+    def __str__(self):
+        return MsgStr.__str__(self)
+
+
+class BatCaveError:
+    """A class to provide an interface for inspecting exceptions."""
+    def __init__(self, code, msg):
+        """
+        Args:
+            code: A unique error code for this error.
+            msg: A user-facing message for this error.
+
+        Attributes:
+            code: The value of the code argument.
+            msg: The value of the msg argument.
+        """
+        self.code = code
+        self.msg = msg
+
+
+class PythonVersionError(BatCaveException):
+    """Invalid Python Version Exception.
+
+    Attributes:
+        BAD_VERSION: The version of Python is too low.
+    """
+    BAD_VERSION = BatCaveError(1, Template('Python $needed required but $used used'))
+
+
+class switch:  # pylint: disable=C0103
+    """Class to implement a Pythonic switch statement.
+
+    Taken verbatim from: http://aspn.activestate.com/ASPN/Cookbook/Python/Recipe/410692
+
+    Title: Readable switch construction without lambdas or dictionaries
+    Submitter: Brian Beck (other recipes)
+    Last Updated: 2005/04/26
+    Version no: 1.7
+
+    Description:
+        Python's lack of a 'switch' statement has garnered much discussion and even a PEP.
+        The most popular substitute uses dictionaries to map cases to functions, which requires lots of defs or lambdas.
+        While the approach shown here may be O(n) for cases, it aims to duplicate C's original 'switch' functionality and
+        structure with reasonable accuracy.
+    """
+
+    def __init__(self, value):
+        self.value = value
+        self.fall = False
+        self.first = True
+
+    def __iter__(self):
+        'Return the match method once, then stop'
+        if self.first:
+            self.first = False
+            yield self.match
+        else:
+            return
+
+    def match(self, *args):
+        'Indicate whether or not to enter a case suite'
+        if self.fall or not args:
+            return True
+        elif self.value in args:
+            self.fall = True
+            return True
+        else:
+            return False
+
+
+def bool_to_str(expr):
+    """Converts an expression to a lowercase boolean string value.
+
+    Arguments:
+        expr: The expression to convert.
+
+    Returns:
+        'true' if the expression evaluates to True, 'false' otherwise.
+    """
+    return str(bool(expr)).lower()
+
+
+def flatten(thing, recursive=True):
+    """Flatten an iterable of iterables.
+
+    Arguments:
+        thing: The thing to be flattened.
+        recursive (optional, default=True): Whether or not to recursively flatten the item.
+
+    Returns:
+        The final single depth item as the same type as thing.
+    """
+    flattened = False
+    result = list()
+    for item in thing:
+        try:
+            result += [i for i in iter(item)]
+            flattened = True
+        except TypeError:
+            result.append(item)
+
+    if recursive and flattened:
+        return flatten(result)
+
+    return type(thing)(result)
+
+
+def flatten_string_list(iter_of_string, remove_newlines=True):
+    """Flatten an iterable of strings to a single string.
+
+    Arguments:
+        iter_of_string: The list of strings to be flattened to be flattened.
+        remove_newlines (optional, default=True): Whether or not to remove newlines from the final list.
+
+    Returns:
+        The final string.
+    """
+    result = ''.join(flatten(iter_of_string))
+    if remove_newlines:
+        return result.replace('\n', '')
+    return result
+
+
+def is_debug(test_value=None):
+    """Determine if the BATCAVE_DEBUG environment variable is set.
+
+    Arguments:
+        test_value (optional, default=None): If set, only return true if the value of test_value is in BATCAVE_DEBUG.
+
+    Return:
+        True if the OS environment variable BATCAVE_DEBUG is set, False otherwise.
+    """
+    debug_value = getenv('BATCAVE_DEBUG')
+    if not debug_value:
+        return False
+    if not test_value:
+        return True
+    if test_value in debug_value:
+        return True
+    return False
+
+
+def str_to_pythonval(the_string, parse_python=False):
+    """Converts a string to the closest Python object.
+
+    Arguments:
+        the_string: The string to evaluate.
+        parse_python (optional, default=False): If the string contains a '~' character, try to convert it to a more complex python object.
+
+    Returns:
+        1. If the string represents an integer, return the value as an int.
+        2. If the string represents an non-integer number, return the value as a float.
+        3. If the string evaluates to 'None' (case-insensitive), return None.
+        4. If the string evaluates to 'True' or 'False' (case-insensitive), return True/False.
+        3. If parse_python is True and the_string contains '~':
+            Split the_string on the first '~' and return the second part as the value of a type specified by the first part.
+
+    Raises:
+        ValueError: If the_string is not a string.
+    """
+    if not isinstance(the_string, str):
+        raise ValueError
+
+    if the_string.isdecimal():
+        return int(the_string)
+
+    if the_string.isdigit():
+        return float(the_string)
+
+    for (test, value) in (('none', None), ('true', True), ('false', False)):
+        if the_string.lower() == test:
+            return value
+
+    if parse_python and '~' in the_string:
+        (data_type, val) = the_string.split('~', 1)
+        the_string = eval(f'{data_type}({val})')  # pylint: disable=eval-used
+
+
+    if parse_python and '~' in the_string:
+        (data_type, val) = the_string.split('~', 1)
+        the_string = eval(f'{data_type}({val})')  # pylint: disable=W0123
+
+    return the_string
+
+
+def validate_python(test_against=(3, 6)):
+    """Checks to make sure that a minimum version of Python is used.
+
+    Arguments:
+        test_against (optional, default=(3,7)): The value of Python to check.
+
+    Raises:
+        PythonVersionError.BAD_VERSION: If the version is too low.
+    """
+    used = version_info[:2]
+    needed = test_against if test_against else (3, 6)
+    if used != needed:
+        raise PythonVersionError(PythonVersionError.BAD_VERSION, used=used, needed=needed)
+
+
+def xor(value1, value2):
+    """Perform a logical exclusive-or evaluation.
+
+    Arguments:
+        value1, value2: The values on which to perform the operation.
+
+    Returns:
+        The logical exclusive-or of the values.
+    """
+    return bool(value1) ^ bool(value2)