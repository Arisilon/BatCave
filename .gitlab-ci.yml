--- conflicted
+++ resolved
@@ -1,97 +1,86 @@
-image: python:3.7-alpine
-
-stages:
-  - unit_tests
-  - ci_build
-  - install_test
-  - publish_test
-  - publish
-  - release_test
-
-variables:
-  PRODUCT: BatCave
-  BUILD_DIR: Build
-  ARTIFACTS_DIR: $BUILD_DIR/artifacts
-  UNIT_TEST_DIR: $BUILD_DIR/unit_test_results
-  PYPI_PKG: $BUILD_DIR/artifacts/$PRODUCT-$RELEASE.tar.gz
-<<<<<<< HEAD
-  RELEASE: 39.0.0
-=======
-  RELEASE: 38.0.1
->>>>>>> bea1fafd
-  GIT_AUTHOR_NAME: $GITLAB_USER_NAME
-  GIT_AUTHOR_EMAIL: $GITLAB_USER_EMAIL
-  GIT_COMMITTER_NAME: $GITLAB_USER_NAME
-  GIT_COMMITTER_EMAIL: $GITLAB_USER_EMAIL
-
-before_script:
-  - python -V
-  - pip install -r requirements-frozen.txt
-  - cd $BUILD_DIR
-
-cache:
-  paths:
-    - .local/share/virtualenvs
-
-.builder:
-  except:
-    - tags
-  script:
-    - python build.py $CI_JOB_STAGE $BUILD_ARGS
-
-
-unit_tests:
-  stage: unit_tests
-  extends: .builder
-  artifacts:
-    reports:
-      junit: $UNIT_TEST_DIR/*
-
-ci_build:
-  stage: ci_build
-  extends: .builder
-  variables:
-    BUILD_ARGS: $RELEASE $CI_JOB_ID
-  artifacts:
-    paths:
-      - $ARTIFACTS_DIR
-
-install_test:
-  stage: install_test
-<<<<<<< HEAD
-  except:
-    - tags
-=======
->>>>>>> bea1fafd
-  image: python:3.7
-  before_script:
-    - echo Testing install
-  script:
-    - pip install $PYPI_PKG
-
-.publisher:
-  extends: .builder
-  only:
-    - master
-<<<<<<< HEAD
-    - release/v*
-=======
-    - /^release\/.*$/
->>>>>>> bea1fafd
-  when: manual
-  allow_failure: false
-
-publish_test:
-  stage: publish_test
-  environment: Staging
-  extends: .publisher
-  variables:
-    BUILD_ARGS: test $GITLAB_USER_LOGIN $GITLAB_USER_TOKEN $PYPI_TEST_TOKEN
-
-publish:
-  stage: publish
-  image: python:3.7
-  environment: Production
-  extends: .publisher
-  variables:
-    BUILD_ARGS: $RELEASE $GITLAB_USER_LOGIN $GITLAB_USER_TOKEN $PYPI_PRODUCTION_TOKEN+image: python:3.7-alpine
+
+stages:
+  - unit_tests
+  - ci_build
+  - install_test
+  - publish_test
+  - publish
+  - release_test
+
+variables:
+  PRODUCT: BatCave
+  BUILD_DIR: Build
+  ARTIFACTS_DIR: $BUILD_DIR/artifacts
+  UNIT_TEST_DIR: $BUILD_DIR/unit_test_results
+  PYPI_PKG: $BUILD_DIR/artifacts/$PRODUCT-$RELEASE.tar.gz
+  RELEASE: 39.0.0
+  GIT_AUTHOR_NAME: $GITLAB_USER_NAME
+  GIT_AUTHOR_EMAIL: $GITLAB_USER_EMAIL
+  GIT_COMMITTER_NAME: $GITLAB_USER_NAME
+  GIT_COMMITTER_EMAIL: $GITLAB_USER_EMAIL
+
+before_script:
+  - python -V
+  - pip install -r requirements-frozen.txt
+  - cd $BUILD_DIR
+
+cache:
+  paths:
+    - .local/share/virtualenvs
+
+.builder:
+  except:
+    - tags
+  script:
+    - python build.py $CI_JOB_STAGE $BUILD_ARGS
+
+
+unit_tests:
+  stage: unit_tests
+  extends: .builder
+  artifacts:
+    reports:
+      junit: $UNIT_TEST_DIR/*
+
+ci_build:
+  stage: ci_build
+  extends: .builder
+  variables:
+    BUILD_ARGS: $RELEASE $CI_JOB_ID
+  artifacts:
+    paths:
+      - $ARTIFACTS_DIR
+
+install_test:
+  stage: install_test
+  except:
+    - tags
+  image: python:3.7
+  before_script:
+    - echo Testing install
+  script:
+    - pip install $PYPI_PKG
+
+.publisher:
+  extends: .builder
+  only:
+    - master
+    - /^release\/.*$/
+  when: manual
+  allow_failure: false
+
+publish_test:
+  stage: publish_test
+  environment: Staging
+  extends: .publisher
+  variables:
+    BUILD_ARGS: test $GITLAB_USER_LOGIN $GITLAB_USER_TOKEN $PYPI_TEST_TOKEN
+
+publish:
+  stage: publish
+  image: python:3.7
+  environment: Production
+  extends: .publisher
+  variables:
+    BUILD_ARGS: $RELEASE $GITLAB_USER_LOGIN $GITLAB_USER_TOKEN $PYPI_PRODUCTION_TOKEN