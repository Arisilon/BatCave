--- conflicted
+++ resolved
@@ -23,11 +23,6 @@
   VIRTUAL_ENV: venv
   ARTIFACTS_DIR: dist
   UNIT_TEST_DIR: unit_test_results
-<<<<<<< HEAD
-  PYPI_PKG: dist/$PRODUCT-$RELEASE.tar.gz
-  RELEASE: 42.0.0rc1
-=======
->>>>>>> f8f711e7
   GIT_AUTHOR_NAME: $GITLAB_USER_NAME
   GIT_AUTHOR_EMAIL: $GITLAB_USER_EMAIL
   GIT_COMMITTER_NAME: $GITLAB_USER_NAME
@@ -96,12 +91,8 @@
       when: manual
       allow_failure: false
   script:
-<<<<<<< HEAD
-    - twine upload --config-file $PYPIRC -r $PYPI_REPO dist/*
+    - twine upload --config-file $PYPIRC -r $PYPI_REPO $ARTIFACTS_DIR/*
     - bumpver update $BUMP_ARG
-=======
-    - twine upload --config-file $PYPIRC -r $PYPI_REPO $ARTIFACTS_DIR/*
->>>>>>> f8f711e7
 
 publish_test:
   stage: publish_test
